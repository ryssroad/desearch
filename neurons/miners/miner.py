--- conflicted
+++ resolved
@@ -24,20 +24,13 @@
 
 from template.utils import get_version
 from template.protocol import StreamPrompting, IsAlive, TwitterScraperStreaming
-<<<<<<< HEAD
 # from template.services.twitter import TwitterAPIClient
 # from template.db import DBClient, get_random_tweets
-from twitter_miner import TwitterScrapperMiner
+from neurons.miners.scraper_miner import ScraperMiner
 from template.tools.tool_manager import ToolManager
 
-
-# mg = ToolManager()
-# mg._run("What are the latest trends in OpenAI?")
-=======
-from template.services.twitter_api_wrapper import TwitterAPIClient
-from template.db import DBClient, get_random_tweets
-from neurons.miners.scaper_miner import ScraperMiner
->>>>>>> fca451a1
+mg = ToolManager()
+mg._run("What are the latest trends in OpenAI?")
 
 OpenAI.api_key = os.environ.get('OPENAI_API_KEY')
 if not OpenAI.api_key:
