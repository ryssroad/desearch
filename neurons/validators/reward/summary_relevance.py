--- conflicted
+++ resolved
@@ -326,13 +326,8 @@
                 is_full = all(completion for completion in completions.values())
 
                 random_completions.append(
-<<<<<<< HEAD
-                    random.choice(completions_list)
-                    if completions_list and response.completion
-=======
                     (random_summary_key, random_completion)
                     if random_completion and is_full
->>>>>>> 1ad42b79
                     else (None, None)
                 )
 
