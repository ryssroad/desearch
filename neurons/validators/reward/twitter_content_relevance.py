# The MIT License (MIT)
# Copyright © 2023 Yuma Rao
# Copyright © 2023 Opentensor Foundation

# Permission is hereby granted, free of charge, to any person obtaining a copy of this software and associated
# documentation files (the “Software”), to deal in the Software without restriction, including without limitation
# the rights to use, copy, modify, merge, publish, distribute, sublicense, and/or sell copies of the Software,
# and to permit persons to whom the Software is furnished to do so, subject to the following conditions:

# The above copyright notice and this permission notice shall be included in all copies or substantial portions of
# the Software.

# THE SOFTWARE IS PROVIDED “AS IS”, WITHOUT WARRANTY OF ANY KIND, EXPRESS OR IMPLIED, INCLUDING BUT NOT LIMITED TO
# THE WARRANTIES OF MERCHANTABILITY, FITNESS FOR A PARTICULAR PURPOSE AND NONINFRINGEMENT. IN NO EVENT SHALL
# THE AUTHORS OR COPYRIGHT HOLDERS BE LIABLE FOR ANY CLAIM, DAMAGES OR OTHER LIABILITY, WHETHER IN AN ACTION
# OF CONTRACT, TORT OR OTHERWISE, ARISING FROM, OUT OF OR IN CONNECTION WITH THE SOFTWARE OR THE USE OR OTHER
# DEALINGS IN THE SOFTWARE.
import traceback
import time
import torch
import bittensor as bt
import random
import asyncio
import re
import html
import random
from typing import List, Union
from .config import RewardModelType, RewardScoringType
from .reward import BaseRewardModel, BaseRewardEvent, pattern_to_check
from neurons.validators.utils.prompts import (
    SummaryRelevancePrompt,
    LinkContentPrompt,
    extract_score_and_explanation,
)
from transformers import AutoTokenizer, AutoModelForCausalLM
from datura.protocol import (
    ScraperStreamingSynapse,
    TwitterScraperTweet,
    MinerTweet,
    MinerTweetAuthor,
)
from neurons.validators.apify.twitter_scraper_actor import TwitterScraperActor
from datura.services.twitter_api_wrapper import TwitterAPIClient
from neurons.validators.reward.reward_llm import RewardLLM
from neurons.validators.utils.prompts import ScoringPrompt
import json
from datetime import datetime
import pytz
from pydantic import ValidationError
from datetime import datetime, timedelta
import pytz

APIFY_LINK_SCRAPE_AMOUNT = 10


class TwitterContentRelevanceModel(BaseRewardModel):
    reward_model_name: str = "VMware/open-llama-7b-open-instruct"

    @property
    def name(self) -> str:
        return RewardModelType.twitter_content_relevance.value

    def __init__(self, device: str, scoring_type: None, llm_reward: RewardLLM):
        super().__init__()
        self.device = device
        self.reward_llm = llm_reward

        self.scoring_type = scoring_type
        self.tw_client = TwitterAPIClient()

    async def llm_process_validator_tweets(self, prompt, tweets_list):
        start_llm_time = time.time()
        scoring_messages = []
        for tweet in tweets_list:
            val_text = tweet.full_text
            val_tweet_id = tweet.id
            result = self.get_scoring_text(
                prompt=prompt, content=val_text, response=None
            )
            if result:
                scoring_prompt, scoring_text = result
                scoring_messages.append({str(val_tweet_id): scoring_text})
        score_responses = self.reward_llm.llm_processing(scoring_messages)

        end_llm_time = time.time()
        llm_duration_minutes = (end_llm_time - start_llm_time) / 60
        bt.logging.info(
            f"TwitterContentRelevanceModel LLM process validator tweets took {llm_duration_minutes} minutes."
        )
        return score_responses

    async def process_tweets(self, prompt, responses):
        try:
            non_fetched_links = {}
            start_time = time.time()

            all_links = [
                link
                for response in responses
                if response.completion_links
                for link in random.sample(
                    response.completion_links,
                    min(APIFY_LINK_SCRAPE_AMOUNT, len(response.completion_links)),
                )
            ]
            unique_links = list(
                set(all_links)
            )  # Remove duplicates to avoid redundant tasks
            if len(unique_links) == 0:
                bt.logging.info("No unique links found to process.")
                return
            tweets_list = await TwitterScraperActor().get_tweets(urls=unique_links)
            for response in responses:
                ids = [
                    self.tw_client.utils.extract_tweet_id(link)
                    for link in response.completion_links
                ]

                for tweet in tweets_list:
                    if tweet.id in ids:
                        response.validator_tweets.append(tweet)
            if len(unique_links) == 0:
                bt.logging.info("No unique links found to process.")
                return {}

            val_score_responses = await self.llm_process_validator_tweets(
                prompt, tweets_list
            )
            end_time = time.time()
            bt.logging.info(
                f"Fetched Twitter links method took {end_time - start_time} seconds. "
                f"All links count: {len(all_links)}, Unique links count: {len(unique_links)}, "
                f"APIFY fetched tweets links count: {len(tweets_list)}"
            )
            fetched_tweet_ids = {tweet.id for tweet in tweets_list}
            non_fetched_links = [
                link
                for link in unique_links
                if self.tw_client.utils.extract_tweet_id(link) not in fetched_tweet_ids
            ]

            bt.logging.info(
                f"Twitter Links not fetched Amount: {len(non_fetched_links)}; List: {non_fetched_links}; For prompt: [{prompt}]"
            )
            if len(non_fetched_links):
                bt.logging.info(
                    f"Unique Twitter Links Amount: {len(unique_links)}; List: {unique_links};"
                )
            return val_score_responses
        except Exception as e:
            bt.logging.error(f"Error in process_tweets: {str(e)}")
            return {}

    def format_text_for_match(self, text):
        # url shorteners can cause problems with tweet verification, so remove urls from the text comparison.
        text = re.sub(r"(https?://)?\S+\.\S+\/?(\S+)?", "", text)
        # Some scrapers put the mentions at the front of the text, remove them.
        text = re.sub(r"^(@\w+\s*)+", "", text)
        # And some trim trailing whitespace at the end of newlines, so ignore whitespace.
        text = re.sub(r"\s+", "", text)
        # And some have special characters escaped as html entities
        text = html.unescape(text)
        # The validator apify actor uses the tweet.text field and not the note_tweet field (> 280) charts, so only
        # use the first 280 chars for comparison.
        text = text[:280]
        return text

    def check_response_random_tweet(self, response: ScraperStreamingSynapse):
        try:
            tweet_score = 0

            completion = self.get_successful_twitter_completion(response=response)
            if not completion:
                return 0

            miner_tweets = response.miner_tweets

            miner_tweets_data = miner_tweets.get("data", [])
            # miner_tweets_meta = miner_tweets.get('meta', {})
            miner_tweets_users = miner_tweets.get("includes", {}).get("users", [])
            miner_tweets_amount = miner_tweets.get("meta", {}).get("result_count", 0)

            # Assign completion links and validator tweets from the response
            completion_links = response.completion_links

            if (
                not completion_links
                or len(completion_links) < 2
                or miner_tweets_amount == 0
                or not response.validator_tweets
            ):
                # Ensure there are at least two twitter links provided by miners and check for the presence of miner and validator tweets
                return 0

            # Initialize a list to hold scores for each validator tweet
            tweet_scores = []
            # Iterate over all validator tweets instead of selecting a random one
            for val_tweet in response.validator_tweets:
                # Extract content, ID, and creation time of the validator tweet
                val_tweet_content = val_tweet.full_text
                val_tweet_id = val_tweet.id
                val_tweet_created_at = val_tweet.created_at

                # Find the corresponding miner tweet by ID
                miner_tweet = next(
                    (
                        tweet
                        for tweet in miner_tweets_data
                        if tweet["id"] == val_tweet_id
                    ),
                    None,
                )

                # Initialize the score for this iteration
                tweet_score = 0

                if miner_tweet:
                    if not self.is_valid_miner_tweet(miner_tweet, miner_tweets_users):
                        tweet_scores.append(0)
                        continue

                    miner_tweet_text = miner_tweet["text"]

                    if not miner_tweet_text or re.search(
                        pattern_to_check, miner_tweet_text, flags=re.IGNORECASE
                    ):
                        tweet_scores.append(0)
                        continue

                    # Prepare texts for comparison by normalizing them
                    miner_text_compared = self.format_text_for_match(miner_tweet_text)
                    validator_text_compared = self.format_text_for_match(
                        val_tweet_content
                    )

                    if miner_text_compared == validator_text_compared:
                        tweet_score = 1
                    else:
                        tweet_score = 0

                    converted_val_tweet_created_at = (
                        datetime.strptime(
                            val_tweet_created_at, "%a %b %d %H:%M:%S %z %Y"
                        )
                        .astimezone(pytz.UTC)
                        .strftime("%Y-%m-%dT%H:%M:%S.%f")[:-3]
                        + "Z"
                    )

                    if (
                        not miner_tweet.get("created_at")
                        == converted_val_tweet_created_at
                    ):
                        tweet_score = 0

<<<<<<< HEAD
                    tweet_created_at_aware = datetime.strptime(
                        converted_val_tweet_created_at, "%Y-%m-%dT%H:%M:%S.%fZ"
                    ).replace(tzinfo=pytz.UTC, second=0, microsecond=0)

                    start_date = response.start_date
                    end_date = response.end_date

                    start_date = datetime.strptime(
                        start_date, "%Y-%m-%dT%H:%M:%SZ"
                    ).replace(tzinfo=pytz.utc)
                    end_date = datetime.strptime(
                        end_date, "%Y-%m-%dT%H:%M:%SZ"
                    ).replace(tzinfo=pytz.utc)

                    if (
                        tweet_created_at_aware < start_date
                        or tweet_created_at_aware > end_date
=======
                    # Recent tweets wuould be last two weeks
                    tweet_created_at_aware = datetime.strptime(
                        converted_val_tweet_created_at, "%Y-%m-%dT%H:%M:%S.%fZ"
                    ).replace(tzinfo=pytz.UTC)

                    if tweet_created_at_aware < datetime.now(pytz.UTC) - timedelta(
                        days=14
>>>>>>> 040dd4d4
                    ):
                        tweet_score = 0

                tweet_scores.append(tweet_score)

            if tweet_scores:
                # Calculate the average score
                average_score = sum(tweet_scores) / len(tweet_scores)
            else:
                # If there are no scores, set average score to 0
                average_score = 0

            return average_score
        except Exception as e:
            bt.logging.error(f"check_response_random_tweet: {str(e)}")
            return 0

    def is_valid_miner_tweet(self, miner_tweet, miner_tweet_users):
        try:
            miner_tweet = MinerTweet(**miner_tweet)
        except ValidationError as e:
            bt.logging.error(f"Invalid miner tweet data: {e}")
            return False

        author = (
            next(
                (
                    user
                    for user in miner_tweet_users
                    if user.get("id") == miner_tweet.author_id
                ),
                None,
            )
            or None
        )

        if not author:
            return False

        try:
            miner_tweet_author = MinerTweetAuthor(**author)
        except ValidationError as e:
            bt.logging.error(
                f"Invalid miner tweet author for tweet id {miner_tweet.id}: {e}"
            )
            return False

        return True

    def get_scoring_text(
        self, prompt: str, content: str, response: bt.Synapse
    ) -> BaseRewardEvent:
        try:
            if response:
                completion = self.get_successful_twitter_completion(response=response)
                if not completion:
                    return None

            scoring_prompt = None

            scoring_prompt_text = None

            scoring_prompt = LinkContentPrompt()

            if content is None:
                bt.logging.debug("Twitter Content is empty")
                return None

            scoring_prompt_text = scoring_prompt.text(prompt, content)

            return scoring_prompt, [
                {"role": "system", "content": scoring_prompt.get_system_message()},
                {"role": "user", "content": scoring_prompt_text},
            ]
        except Exception as e:
            error_message = f"Error in Prompt reward method: {str(e)}"
            tb_str = traceback.format_exception(type(e), e, e.__traceback__)
            bt.logging.warning("\n".join(tb_str) + error_message)
            return None

    def get_rewards(
        self, prompt: str, responses: List[bt.Synapse], name: str, uids
    ) -> List[BaseRewardEvent]:
        try:
            completions: List[str] = self.get_successful_twitter_completions(responses)
            bt.logging.debug(
                f"TwitterContentRelevanceModel | Calculating {len(completions)} rewards (typically < 1 sec/reward)."
            )
            bt.logging.trace(
                f"TwitterContentRelevanceModel | prompt: {repr(prompt[:50])} ... {repr(prompt[-50:])}"
            )

            val_score_responses = asyncio.get_event_loop().run_until_complete(
                self.process_tweets(prompt=prompt, responses=responses)
            )
            bt.logging.info(f"TwitterContentRelevanceModel | PROMPT: {prompt}")
            bt.logging.info(
                f"TwitterContentRelevanceModel | Keys in val_score_responses: {len(val_score_responses.keys()) if val_score_responses else 'No val_score_responses available'}"
            )
            scores = [
                self.check_response_random_tweet(response) for response in responses
            ]

            reward_events = []
            scoring_prompt = ScoringPrompt()

            grouped_val_score_responses = []

            # apify_score,
            for apify_score, response, uid_tensor in zip(
                scores,
                responses,
                uids,
            ):
                uid = uid_tensor.item()
                reward_event = BaseRewardEvent()
                reward_event.reward = 0

                score_result = None
                response_scores = {}
                total_score = 0
                max_links_considered = (
                    len(response.validator_tweets)
                    if len(response.validator_tweets) > 10
                    else 10
                )

                unique_tweet_texts = {}
                for val_tweet in response.validator_tweets:
                    if val_tweet.full_text not in unique_tweet_texts:
                        unique_tweet_texts[val_tweet.full_text] = val_tweet

                unique_validator_tweets = list(unique_tweet_texts.values())
                
                duplicate_tweets_count = len(response.validator_tweets) - len(
                    unique_validator_tweets
                )

                response.validator_tweets = unique_validator_tweets

                if len(response.validator_tweets):
                    for val_tweet in response.validator_tweets:
                        val_tweet_id = val_tweet.id
                        if val_score_responses:
                            score_result = val_score_responses.get(
                                str(val_tweet_id), None
                            )
                            if score_result is not None:
                                score = scoring_prompt.extract_score(score_result)
                                total_score += (
                                    score / 10.0
                                )  # Adjust score scaling as needed
                                response_scores[val_tweet_id] = score
                    if total_score > 0:
                        average_score = (
                            total_score / max_links_considered * apify_score
                        )  # len(response.validator_tweets)
                        reward_event.reward = self.calculate_adjusted_score(
                            links_count=len(response.completion_links),
                            score=average_score,
                            duplicate_tweets_count=duplicate_tweets_count,
                        )
                else:
                    bt.logging.info(f"UID '{uid}' has no validator tweets.")
                    reward_event.reward = 0  # Handle case with no validator tweets
                reward_events.append(reward_event)
                grouped_val_score_responses.append(response_scores)

                zero_scores = {}
                non_zero_scores = {}

            for (index, response), uid_tensor, reward_e in zip(
                enumerate(responses), uids, reward_events
            ):
                uid = uid_tensor.item()
                if reward_e.reward == 0:
                    zero_scores[uid] = reward_e.reward
                else:
                    non_zero_scores[uid] = reward_e.reward

            bt.logging.info(
                f"==================================Twitter Links Content scoring Zero Scores  ({len(zero_scores)} cases)=================================="
            )
            bt.logging.info(json.dumps(zero_scores))
            bt.logging.info(
                f"==================================Twitter Links Content scoring Non-Zero Scores ({len(non_zero_scores)} cases)=================================="
            )
            bt.logging.info(json.dumps(non_zero_scores))
            return reward_events, grouped_val_score_responses
        except Exception as e:
            error_message = f"Link Content Relevance get_rewards: {str(e)}"
            tb_str = traceback.format_exception(type(e), e, e.__traceback__)
            bt.logging.error("\n".join(tb_str) + error_message)
            reward_events = []
            for response in responses:
                reward_event = BaseRewardEvent()
                reward_event.reward = 0
                reward_events.append(reward_event)
            return reward_events, {}<|MERGE_RESOLUTION|>--- conflicted
+++ resolved
@@ -253,7 +253,6 @@
                     ):
                         tweet_score = 0
 
-<<<<<<< HEAD
                     tweet_created_at_aware = datetime.strptime(
                         converted_val_tweet_created_at, "%Y-%m-%dT%H:%M:%S.%fZ"
                     ).replace(tzinfo=pytz.UTC, second=0, microsecond=0)
@@ -271,15 +270,6 @@
                     if (
                         tweet_created_at_aware < start_date
                         or tweet_created_at_aware > end_date
-=======
-                    # Recent tweets wuould be last two weeks
-                    tweet_created_at_aware = datetime.strptime(
-                        converted_val_tweet_created_at, "%Y-%m-%dT%H:%M:%S.%fZ"
-                    ).replace(tzinfo=pytz.UTC)
-
-                    if tweet_created_at_aware < datetime.now(pytz.UTC) - timedelta(
-                        days=14
->>>>>>> 040dd4d4
                     ):
                         tweet_score = 0
 
@@ -413,7 +403,7 @@
                         unique_tweet_texts[val_tweet.full_text] = val_tweet
 
                 unique_validator_tweets = list(unique_tweet_texts.values())
-                
+
                 duplicate_tweets_count = len(response.validator_tweets) - len(
                     unique_validator_tweets
                 )
