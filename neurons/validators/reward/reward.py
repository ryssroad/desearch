# The MIT License (MIT)
# Copyright © 2023 Yuma Rao
# Copyright © 2023 Opentensor Foundation

# Permission is hereby granted, free of charge, to any person obtaining a copy of this software and associated
# documentation files (the “Software”), to deal in the Software without restriction, including without limitation
# the rights to use, copy, modify, merge, publish, distribute, sublicense, and/or sell copies of the Software,
# and to permit persons to whom the Software is furnished to do so, subject to the following conditions:

# The above copyright notice and this permission notice shall be included in all copies or substantial portions of
# the Software.

# THE SOFTWARE IS PROVIDED “AS IS”, WITHOUT WARRANTY OF ANY KIND, EXPRESS OR IMPLIED, INCLUDING BUT NOT LIMITED TO
# THE WARRANTIES OF MERCHANTABILITY, FITNESS FOR A PARTICULAR PURPOSE AND NONINFRINGEMENT. IN NO EVENT SHALL
# THE AUTHORS OR COPYRIGHT HOLDERS BE LIABLE FOR ANY CLAIM, DAMAGES OR OTHER LIABILITY, WHETHER IN AN ACTION
# OF CONTRACT, TORT OR OTHERWISE, ARISING FROM, OUT OF OR IN CONNECTION WITH THE SOFTWARE OR THE USE OR OTHER
# DEALINGS IN THE SOFTWARE.

import torch
import bittensor as bt
from typing import List, Union
from abc import abstractmethod
from dataclasses import dataclass, asdict, fields


@dataclass
class BaseRewardEvent:
    reward: float = 1.0
    normalized_reward: float = None

    @staticmethod
    def parse_reward_events(reward_events):
        if reward_events == None or len(reward_events) == 0:
            field_names = [field.name for field in fields(BaseRewardEvent())]
            empty_reward_event = dict(zip(field_names, [[]] * len(field_names)))
            return empty_reward_event

        field_names = [field.name for field in fields(reward_events[0])]
        reward_events = [
            asdict(reward_event).values() for reward_event in reward_events
        ]
        reward_event = dict(zip(field_names, list(zip(*reward_events))))
        return reward_event


class BaseRewardModel:
    @property
    @abstractmethod
    def name(self) -> str: ...

    def __str__(self) -> str:
        return str(self.name)

    def __repr__(self) -> str:
        return str(self.name)

    @abstractmethod
    def get_rewards(
<<<<<<< HEAD
        self, prompt: str, responses: List[bt.Synapse], name: str, uids
    ) -> Union[torch.FloatTensor, dict]:
        ...
=======
        self, prompt: str, responses: List[bt.Synapse], name: str
    ) -> Union[torch.FloatTensor, dict]: ...
>>>>>>> fafa295c

    def __init__(self) -> None:
        self.count = 0
        self.mean = 0.0
        self.var = 0.0

    def normalize_rewards(self, rewards: torch.FloatTensor) -> torch.FloatTensor:
        if self.var > 0:
            rewards /= torch.sqrt(self.var)

        common_formula = torch.erf(
            rewards / torch.sqrt(torch.tensor([2.0])).to(rewards.device)
        )
        rewards = torch.where(rewards == 0, 0, 0.5 * (1 + common_formula))

        return rewards

    def get_successful_completions(self, responses: List[bt.Synapse]):
        successful_completions_indices: List[int] = [
            idx
            for idx, resp in enumerate(responses)
            if resp.dendrite.status_code == 200 and resp.completion_links
        ]

        # Get all completions from responding calls.
        successful_completions: List[str] = [
            responses[idx].completion.strip() for idx in successful_completions_indices
        ]

        return successful_completions

    def get_successful_completion(self, response: bt.Synapse):
        # Check if the response is successful.
        if response.dendrite.status_code == 200 and response.completion_links:
            # Get the completion from the successful response.
            successful_completion = response.completion.strip()
            return successful_completion
        return None

    def apply(
        self, prompt: str, responses: List[bt.Synapse], name: str, uids
    ) -> Union[torch.FloatTensor, dict]:
        """Applies the reward model across each call. Unsuccessful responses are zeroed."""
        # Get indices of correctly responding calls.

        successful_completions_indices: List[int] = [
            idx
            for idx, resp in enumerate(responses)
            if resp.dendrite.status_code == 200 and resp.completion_links
        ]

        # Reward each completion.
        reward_events = BaseRewardEvent.parse_reward_events(
            self.get_rewards(prompt, responses, name, uids)
        )
        successful_rewards = reward_events
        successful_rewards = torch.tensor(
            reward_events.pop("reward"), dtype=torch.float32
        )

        # Softmax rewards across samples.
        successful_rewards_normalized = self.normalize_rewards(successful_rewards)

        # Init zero rewards for all calls.
        filled_rewards = torch.ones(len(responses), dtype=torch.float32) * torch.nan
        filled_rewards_normalized = torch.zeros(len(responses), dtype=torch.float32)

        for idx in successful_completions_indices:
            filled_rewards[idx] = successful_rewards[idx]
            filled_rewards_normalized[idx] = successful_rewards_normalized[idx]

        # Fill every item of the reward_events
        for name, reward_values in reward_events.items():
            filled_values = [None] * len(responses)
            for idx, reward_value in zip(successful_completions_indices, reward_values):
                filled_values[idx] = reward_value
            reward_events[name] = filled_values

        # Name each item of the reward event with the reward model name.
        reward_events = {f"{self.name}_{k}": v for k, v in reward_events.items()}
        reward_events[self.name] = filled_rewards.tolist()
        reward_events[self.name + "_normalized"] = filled_rewards_normalized.tolist()

        # Warns unexpected behavior for rewards
        if torch.isnan(filled_rewards_normalized).any():
            bt.logging.warning(
                f"The tensor from {self.name} contains NaN values: {filled_rewards_normalized}"
            )
            filled_rewards_normalized = filled_rewards_normalized.nan_to_num_(nan=0.0)

        # Return the filled rewards.
        return filled_rewards_normalized, reward_events<|MERGE_RESOLUTION|>--- conflicted
+++ resolved
@@ -56,14 +56,8 @@
 
     @abstractmethod
     def get_rewards(
-<<<<<<< HEAD
         self, prompt: str, responses: List[bt.Synapse], name: str, uids
-    ) -> Union[torch.FloatTensor, dict]:
-        ...
-=======
-        self, prompt: str, responses: List[bt.Synapse], name: str
     ) -> Union[torch.FloatTensor, dict]: ...
->>>>>>> fafa295c
 
     def __init__(self) -> None:
         self.count = 0
