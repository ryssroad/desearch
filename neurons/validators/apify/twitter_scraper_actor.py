--- conflicted
+++ resolved
@@ -97,8 +97,8 @@
             tb_str = traceback.format_exception(type(e), e, e.__traceback__)
             bt.logging.warning("\n".join(tb_str) + error_message)
             return []
-
-<<<<<<< HEAD
+        
+
     async def get_tweets_advanced(
         self,
         urls: List[str],
@@ -220,7 +220,8 @@
             tb_str = traceback.format_exception(type(e), e, e.__traceback__)
             bt.logging.warning("\n".join(tb_str) + error_message)
             return []
-=======
+        
+
     async def get_user_by_id(
         self,
         id: str,
@@ -244,7 +245,7 @@
                 run_input=run_input
             )
 
-            users = []
+            user = None
             async for item in self.client.dataset(
                 run["defaultDatasetId"]
             ).iterate_items():
@@ -349,5 +350,4 @@
             bt.logging.warning("\n".join(tb_str) + error_message)
             return {
                 "error": error_message,
-            }
->>>>>>> dd950c05
+            }