import torch
import wandb
import asyncio
import concurrent
import traceback
import random
import copy
import bittensor as bt
import datura.utils as utils
import os
import time
import sys
from typing import List
import substrateinterface
from datura.protocol import IsAlive, Model
from neurons.validators.scraper_validator import ScraperValidator
from config import add_args, check_config, config
from weights import init_wandb, set_weights, get_weights
from traceback import print_exception
from base_validator import AbstractNeuron
from datura import QUERY_MINERS
from datura.misc import ttl_get_block
from datura.utils import resync_metagraph, save_logs_in_chunks
from neurons.validators.proxy.uid_manager import UIDManager
from typing import Optional


class Neuron(AbstractNeuron):
    @classmethod
    def check_config(cls, config: "bt.Config"):
        check_config(cls, config)

    @classmethod
    def add_args(cls, parser):
        add_args(cls, parser)

    @classmethod
    def config(cls):
        return config(cls)

    subtensor: "bt.subtensor"
    wallet: "bt.wallet"
    metagraph: "bt.metagraph"
    dendrite: "bt.dendrite"

    scraper_validator: "ScraperValidator"
    moving_average_scores: torch.Tensor = None
    uid: int = None
    shutdown_event: asyncio.Event()

    uid_manager: UIDManager

    @property
    def block(self):
        return ttl_get_block(self)

    def __init__(self):
        self.config = Neuron.config()
        self.check_config(self.config)
        bt.logging(config=self.config, logging_dir=self.config.neuron.full_path)
        print(self.config)
        bt.logging.info("neuron.__init__()")

        self.initialize_components()

        init_wandb(self)

        self.scraper_validator = ScraperValidator(neuron=self)
        bt.logging.info("initialized_validators")

        # Init the event loop.
        self.loop = asyncio.get_event_loop()
        self.step = 0
        self.check_registered()

        # Init Weights.
        bt.logging.debug("loading", "moving_averaged_scores")
        self.moving_averaged_scores = torch.zeros((self.metagraph.n)).to(
            self.config.neuron.device
        )
        bt.logging.debug(str(self.moving_averaged_scores))
        self.available_uids = []
        self.thread_executor = concurrent.futures.ThreadPoolExecutor(
            thread_name_prefix="asyncio"
        )

    async def run_sync_in_async(self, fn):
        return await self.loop.run_in_executor(self.thread_executor, fn)

    def initialize_components(self):
        bt.logging(config=self.config, logging_dir=self.config.full_path)
        bt.logging.info(
            f"Running validator for subnet: {self.config.netuid} on network: {self.config.subtensor.chain_endpoint}"
        )
        self.wallet = bt.wallet(config=self.config)
        self.subtensor = bt.subtensor(config=self.config)
        self.metagraph = self.subtensor.metagraph(self.config.netuid)
        self.hotkeys = copy.deepcopy(self.metagraph.hotkeys)
        self.dendrite = bt.dendrite(wallet=self.wallet)
        self.dendrite1 = bt.dendrite(wallet=self.wallet)
        self.dendrite2 = bt.dendrite(wallet=self.wallet)
        self.dendrite3 = bt.dendrite(wallet=self.wallet)
        self.uid = self.metagraph.hotkeys.index(self.wallet.hotkey.ss58_address)
        if self.wallet.hotkey.ss58_address not in self.metagraph.hotkeys:
            bt.logging.error(
                f"Your validator: {self.wallet} is not registered to chain connection: {self.subtensor}. Run btcli register --netuid 18 and try again."
            )
            exit()

    async def update_available_uids_periodically(self):
        while True:
            start_time = time.time()
            try:
                self.available_uids = await self.get_available_uids_is_alive()

                if not hasattr(self, "uid_manager"):
                    self.uid_manager = UIDManager(
                        wallet=self.wallet,
                        metagraph=self.metagraph,
                    )

                self.uid_manager.resync(self.available_uids)
                self.scraper_validator.organic_query_state.remove_deregistered_hotkeys(
                    self.metagraph.axons
                )

                bt.logging.info(
                    f"Number of available UIDs for periodic update: Amount: {len(self.available_uids)}, UIDs: {self.available_uids}"
                )
            except Exception as e:
                bt.logging.error(
                    f"update_available_uids_periodically Failed to update available UIDs: {e}"
                )
                # Consider whether to continue or break the loop upon certain errors.

            end_time = time.time()
            execution_time = end_time - start_time
            bt.logging.info(
                f"update_available_uids_periodically Execution time for getting available UIDs amount is: {execution_time} seconds"
            )

            await asyncio.sleep(self.config.neuron.update_available_uids_interval)

    async def check_uid(self, axon, uid):
        """Asynchronously check if a UID is available."""
        try:
            response = await self.dendrite(
                axon, IsAlive(), deserialize=False, timeout=15
            )
            if response.is_success:
                bt.logging.debug(f"UID {uid} is active")
                return axon  # Return the axon info instead of the UID
            else:
                raise Exception(f"UID {uid} is not active")
        except Exception as e:
            bt.logging.debug(f"Checking UID {uid}: {e}\n{traceback.format_exc()}")
            raise e

    async def get_available_uids_is_alive(self):
        """Get a dictionary of available UIDs and their axons asynchronously."""
        tasks = {
            uid.item(): self.check_uid(
                self.metagraph.axons[uid.item()],
                uid.item(),
            )
            for uid in self.metagraph.uids
        }
        results = await asyncio.gather(*tasks.values(), return_exceptions=True)

        # Filter out the exceptions and keep the successful results
        available_uids = [
            uid
            for uid, result in zip(tasks.keys(), results)
            if not isinstance(result, Exception)
        ]

        return available_uids

    async def get_uids(
        self,
        strategy=QUERY_MINERS.RANDOM,
        is_only_allowed_miner=False,
        specified_uids=None,
    ):
        if len(self.available_uids) == 0:
            bt.logging.info("No available UIDs, attempting to refresh list.")
            return self.available_uids

        # Filter uid_list based on specified_uids and only_allowed_miners
        uid_list = [
            uid
            for uid in self.available_uids
            if (not specified_uids or uid in specified_uids)
            and (
                not is_only_allowed_miner
                or self.metagraph.axons[uid].coldkey
                in self.config.neuron.only_allowed_miners
            )
        ]

        if strategy == QUERY_MINERS.RANDOM:
            uid = self.uid_manager.get_miner_uid()
            uids = torch.tensor([uid]) if uid else torch.tensor([])
        elif strategy == QUERY_MINERS.ALL:
            uids = torch.tensor(uid_list) if uid_list else torch.tensor([])
        bt.logging.info(f"Run uids ---------- Amount: {len(uids)} | {uids}")
        # uid_list = list(available_uids.keys())
        return uids.to(self.config.neuron.device)

    async def update_scores(
        self,
        wandb_data,
        responses,
        uids,
        rewards,
        all_rewards,
        all_original_rewards,
        val_score_responses_list,
        organic_penalties,
        neuron,
        query_type
    ):
        try:
            if self.config.wandb_on:
                wandb.log(wandb_data)

            weights = await self.run_sync_in_async(lambda: get_weights(self))

            asyncio.create_task(
                save_logs_in_chunks(
                    self,
                    responses=responses,
                    uids=uids,
                    rewards=rewards,
                    twitter_rewards=all_rewards[0],
                    search_rewards=all_rewards[1],
                    summary_rewards=all_rewards[2],
                    performance_rewards=all_rewards[3],
                    original_twitter_rewards=all_original_rewards[0],
                    original_search_rewards=all_original_rewards[1],
                    original_summary_rewards=all_original_rewards[2],
                    original_performance_rewards=all_original_rewards[3],
                    tweet_scores=val_score_responses_list[0],
                    search_scores=val_score_responses_list[1],
                    summary_link_scores=val_score_responses_list[2],
                    weights=weights,
                    neuron=neuron,
                    netuid=self.config.netuid,
                    organic_penalties=organic_penalties,
                    query_type = query_type
                )
            )
        except Exception as e:
            bt.logging.error(f"Error in update_scores: {e}")
            raise e

    def update_moving_averaged_scores(self, uids, rewards):
        try:
            # Ensure uids is a tensor
            if not isinstance(uids, torch.Tensor):
                uids = torch.tensor(
                    uids, dtype=torch.long, device=self.config.neuron.device
                )

            # Ensure rewards is also a tensor and on the correct device
            if not isinstance(rewards, torch.Tensor):
                rewards = torch.tensor(rewards, device=self.config.neuron.device)

            scattered_rewards = self.moving_averaged_scores.scatter(
                0, uids, rewards
            ).to(self.config.neuron.device)
            average_reward = torch.mean(scattered_rewards)
            bt.logging.info(
                f"Scattered reward: {average_reward:.6f}"
            )  # Rounds to 6 decimal places for logging

            alpha = self.config.neuron.moving_average_alpha
            self.moving_averaged_scores = alpha * scattered_rewards + (
                1 - alpha
            ) * self.moving_averaged_scores.to(self.config.neuron.device)
            bt.logging.info(
                f"Moving averaged scores: {torch.mean(self.moving_averaged_scores):.6f}"
            )  # Rounds to 6 decimal places for logging
            return scattered_rewards
        except Exception as e:
            bt.logging.error(f"Error in update_moving_averaged_scores: {e}")
            raise e

    async def query_synapse(self, strategy=QUERY_MINERS.RANDOM):
        try:
            # self.metagraph = self.subtensor.metagraph(netuid=self.config.netuid)
            await self.scraper_validator.query_and_score(strategy)
        except Exception as e:
            bt.logging.error(f"General exception: {e}\n{traceback.format_exc()}")
            await asyncio.sleep(100)

    async def run_synthetic_queries(self, strategy=QUERY_MINERS.RANDOM):
        bt.logging.info(f"Starting run_synthetic_queries with strategy={strategy}")
        total_start_time = time.time()
        try:

            async def run_forward():
                start_time = time.time()
                bt.logging.info(
                    f"Running step forward for query_synapse, Step: {self.step}"
                )
                coroutines = [self.query_synapse(strategy) for _ in range(1)]
                await asyncio.gather(*coroutines)
                end_time = time.time()
                bt.logging.info(
                    f"Completed gathering coroutines for query_synapse in {end_time - start_time:.2f} seconds"
                )

            bt.logging.info("Running coroutines with run_until_complete")
            self.loop.run_until_complete(run_forward())
            bt.logging.info("Completed running coroutines with run_until_complete")

            sync_start_time = time.time()
            bt.logging.info("Calling sync metagraph method")
            await self.sync_metagraph()
            bt.logging.info("Completed calling sync metagraph method")

            sync_end_time = time.time()
            bt.logging.info(
                f"Sync metagraph method execution time: {sync_end_time - sync_start_time:.2f} seconds"
            )

            self.step += 1
            bt.logging.info(f"Incremented step to {self.step}")
        except Exception as err:
            bt.logging.error("Error in run_synthetic_queries", str(err))
            bt.logging.debug(print_exception(type(err), err, err.__traceback__))
        finally:
            total_end_time = time.time()
            total_execution_time = (total_end_time - total_start_time) / 60
            bt.logging.info(
                f"Total execution time for run_synthetic_queries: {total_execution_time:.2f} minutes"
            )

    async def run_organic_queries(self):
        result = self.scraper_validator.organic_query_state.get_random_organic_query(
            self.available_uids, self.metagraph.neurons
        )

        if not result:
            bt.logging.info("No organic queries are in history to run")
            return

        synapse, query, synapse_uid, specified_uids = result

        bt.logging.info(f"Running organic queries for prompt: {synapse.prompt}")

        async for _ in self.scraper_validator.organic(
            query=query,
            model=synapse.model,
            random_synapse=synapse,
            random_uid=synapse_uid,
            specified_uids=specified_uids,
        ):
            pass

    def blocks_until_next_epoch(self):
        node = substrateinterface.SubstrateInterface(self.subtensor.chain_endpoint)
        current_block = node.query("System", "Number", []).value
        tempo = node.query("SubtensorModule", "Tempo", [self.config.netuid]).value

        return tempo - (current_block + self.config.netuid + 1) % (tempo + 1)

    async def sync_metagraph(self):
        # Ensure validator hotkey is still registered on the network.
        self.check_registered()
        bt.logging.info("Syncing metagraph.")
        await self.run_sync_in_async(lambda: resync_metagraph(self))

    async def sync(self):
        """
        Wrapper for synchronizing the state of the network for the given miner or validator.
        """
        await self.sync_metagraph()

        while True:
            blocks_left = self.blocks_until_next_epoch()

            bt.logging.debug(f"Blocks left until next epoch: {blocks_left}")

            if blocks_left <= 20 and self.should_set_weights():
                weight_set_start_time = time.time()
                bt.logging.info("Setting weights as per condition.")
                await self.run_sync_in_async(lambda: set_weights(self))
                weight_set_end_time = time.time()
                bt.logging.info(
                    f"Weight setting execution time: {weight_set_end_time - weight_set_start_time:.2f} seconds"
                )
                await asyncio.sleep(300)

            await asyncio.sleep(60)

    def check_registered(self):
        # --- Check for registration
        if not self.subtensor.is_hotkey_registered(
            netuid=self.config.netuid,
            hotkey_ss58=self.wallet.hotkey.ss58_address,
        ):
            bt.logging.error(
                f"Wallet: {self.wallet} is not registered on netuid {self.config.netuid}."
                f" Please register the hotkey using `btcli subnets register` before trying again"
            )
            sys.exit()

    def should_sync_metagraph(self):
        """
        Check if enough epoch blocks have elapsed since the last checkpoint to sync.
        """
        difference = self.block - self.metagraph.last_update[self.uid]
        print(
            f"Current block: {self.block}, Last update for UID {self.uid}: {self.metagraph.last_update[self.uid]}, Difference: {difference}"
        )
        should_set = difference > self.config.neuron.checkpoint_block_length
        bt.logging.info(f"Should set weights: {should_set}")
        # return should_set
        return True  # Update right not based on interval of synthetic data

    def should_set_weights(self) -> bool:
        # Don't set weights on initialization.
        # if self.step == 0:
        #     bt.logging.info("Skipping weight setting on initialization.")
        #     return False

        # Check if enough epoch blocks have elapsed since the last epoch.
        if self.config.neuron.disable_set_weights:
            bt.logging.info("Weight setting is disabled by configuration.")
            return False

        # Define appropriate logic for when set weights.
        # difference = self.block - self.metagraph.last_update[self.uid]
        # print(
        #     f"Current block: {self.block}, Last update for UID {self.uid}: {self.metagraph.last_update[self.uid]}, Difference: {difference}"
        # )
        # should_set = difference > self.config.neuron.checkpoint_block_length
        # bt.logging.info(f"Should set weights: {should_set}")
        # return should_set
        return True  # Update right not based on interval of synthetic data

    async def run(self):
        self.loop.create_task(self.sync())
        self.loop.create_task(self.update_available_uids_periodically())
        bt.logging.info(f"Validator starting at block: {self.block}")

        try:

            async def run_with_interval(interval, strategy):
                query_count = 0  # Initialize query count
                while True:
                    try:
                        if not self.available_uids:
                            bt.logging.info(
                                "No available UIDs, sleeping for 10 seconds."
                            )
                            await asyncio.sleep(10)
                            continue
                        self.loop.create_task(self.run_synthetic_queries(strategy))

                        await asyncio.sleep(
                            interval
                        )  # Wait for 1800 seconds (30 minutes)
                    except Exception as e:
                        bt.logging.error(f"Error during task execution: {e}")
                        await asyncio.sleep(interval)  # Wait before retrying

            async def run_organic_with_interval(interval):
                while True:
                    try:
                        if not self.available_uids:
                            await asyncio.sleep(10)
                            continue
                        self.loop.create_task(self.run_organic_queries())

                        await asyncio.sleep(interval)
                    except Exception as e:
                        bt.logging.error(f"Error during task execution: {e}")
                        await asyncio.sleep(interval)  # Wait before retrying

            if self.config.neuron.run_random_miner_syn_qs_interval > 0:
                self.loop.create_task(
                    run_with_interval(
                        self.config.neuron.run_all_miner_syn_qs_interval,
                        QUERY_MINERS.RANDOM,
                    )
                )

            if self.config.neuron.run_all_miner_syn_qs_interval > 0:
                self.loop.create_task(
                    run_with_interval(
                        self.config.neuron.run_all_miner_syn_qs_interval,
                        QUERY_MINERS.ALL,
                    )
                )
            # If someone intentionally stops the validator, it'll safely terminate operations.

            three_hours_in_seconds = 10800
            self.loop.create_task(run_organic_with_interval(three_hours_in_seconds))
<<<<<<< HEAD

=======
            
>>>>>>> d97a93d9
        except KeyboardInterrupt:
            self.axon.stop()
            bt.logging.success("Validator killed by keyboard interrupt.")
            sys.exit()

        # In case of unforeseen errors, the validator will log the error and quit
        except Exception as err:
            bt.logging.error("Error during validation", str(err))
            bt.logging.debug(print_exception(type(err), err, err.__traceback__))
            self.should_exit = True


def main():
    asyncio.run(Neuron().run())


if __name__ == "__main__":
    main()<|MERGE_RESOLUTION|>--- conflicted
+++ resolved
@@ -499,11 +499,7 @@
 
             three_hours_in_seconds = 10800
             self.loop.create_task(run_organic_with_interval(three_hours_in_seconds))
-<<<<<<< HEAD
-
-=======
-            
->>>>>>> d97a93d9
+
         except KeyboardInterrupt:
             self.axon.stop()
             bt.logging.success("Validator killed by keyboard interrupt.")
