--- conflicted
+++ resolved
@@ -184,12 +184,8 @@
         region="us",
         google_date_filter="qdr:w",
         response_order=ResponseOrder.SUMMARY_FIRST,
-<<<<<<< HEAD
-        model: str = None,
+        model: Optional[Model] = None,
         is_synthetic=False,
-=======
-        model: Optional[Model] = None
->>>>>>> 8bd2df0a
     ):
         
         if model is None:
@@ -222,10 +218,7 @@
         synapses = [
             ScraperStreamingSynapse(
                 prompt=task.compose_prompt(),
-<<<<<<< HEAD
-=======
                 model=model,
->>>>>>> 8bd2df0a
                 seed=self.seed,
                 start_date=start_date,
                 end_date=end_date,
@@ -236,7 +229,6 @@
                 google_date_filter=google_date_filter,
                 response_order=response_order.value,
                 max_execution_time=max_execution_time,
-                model=model_enum.value,
                 query_type = query_type
             )
             for task in tasks
@@ -267,7 +259,7 @@
                     for axon, synapse in zip(axon_group, synapse_group)
                 ]
             )
-
+        
         return async_responses, uids, event, start_time
 
     async def compute_rewards_and_penalties(
@@ -519,13 +511,15 @@
                 language=self.language,
                 region=self.region,
                 google_date_filter=self.date_filter,
-                model= model_enum.value,
+                model= model,
                 is_synthetic=True
             )
 
             final_synapses = await collect_final_synapses(
                 async_responses, uids, start_time, max_execution_time
             )
+
+            bt.logging.debug(f"Async responses: {async_responses}")
 
             # Store final synapses for scoring later
             self.synthetic_history.append(
@@ -539,7 +533,7 @@
 
     async def score_random_synthetic_query(self):
         # Collect synthetic queries and score randomly
-        synthetic_queries_collection_size = 1
+        synthetic_queries_collection_size = 3
 
         if len(self.synthetic_history) < synthetic_queries_collection_size:
             bt.logging.info(
@@ -629,7 +623,7 @@
                 specified_uids=specified_uids,
                 response_order=response_order,
                 max_execution_time = max_execution_time,
-                model=model_enum.value,
+                model=model,
                 is_synthetic=False, 
 
             )
