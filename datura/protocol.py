import pydantic
import bittensor as bt
import typing
import json
import asyncio
from datetime import datetime
from abc import ABC, abstractmethod
from typing import List, Union, Callable, Awaitable, Dict, Optional, Any
from starlette.responses import StreamingResponse
from pydantic import BaseModel, Field
from enum import Enum
from aiohttp import ClientResponse
from datura.services.twitter_utils import TwitterUtils
from datura.services.web_search_utils import WebSearchUtils
import traceback


class IsAlive(bt.Synapse):
    answer: typing.Optional[str] = None
    completion: str = pydantic.Field(
        "",
        title="Completion",
        description="Completion status of the current StreamPrompting object. This attribute is mutable and can be updated.",
    )


class TwitterPromptAnalysisResult(BaseModel):
    api_params: Dict[str, Any] = {}
    keywords: List[str] = []
    hashtags: List[str] = []
    user_mentions: List[str] = []

    def fill(self, response: Dict[str, Any]):
        if "api_params" in response:
            self.api_params = response["api_params"]
        if "keywords" in response:
            self.keywords = response["keywords"]
        if "hashtags" in response:
            self.hashtags = response["hashtags"]
        if "user_mentions" in response:
            self.user_mentions = response["user_mentions"]

    def __str__(self):
        return f"Query String: {self.api_params}, Keywords: {self.keywords}, Hashtags: {self.hashtags}, User Mentions: {self.user_mentions}"


class TwitterScraperMedia(BaseModel):
    media_url: str = ""
    type: str = ""


class TwitterScraperUser(BaseModel):
    # Available in both, scraped and api based tweets.
    id: Optional[str]
    url: Optional[str]
    name: Optional[str]
    username: Optional[str]
    created_at: Optional[str]

    # Only available in scraped tweets
    description: Optional[str]
    favourites_count: Optional[int]
    followers_count: Optional[int]
    listed_count: Optional[int]
    media_count: Optional[int]
    profile_image_url: Optional[str]
    statuses_count: Optional[int]
    verified: Optional[bool]


class TwitterScraperTweet(BaseModel):
    # Available in both, scraped and api based tweets.
    user: Optional[TwitterScraperUser] = TwitterScraperUser()
    id: Optional[str]
    text: Optional[str]
    reply_count: Optional[int]
    retweet_count: Optional[int]
    like_count: Optional[int]
    view_count: Optional[int]
    quote_count: Optional[int]
    impression_count: Optional[int]
    bookmark_count: Optional[int]
    url: Optional[str]
    created_at: Optional[str]
    media: Optional[List[TwitterScraperMedia]] = []

    # Only available in scraped tweets
    is_quote_tweet: Optional[bool]
    is_retweet: Optional[bool]


class ScraperTextRole(str, Enum):
    INTRO = "intro"
    TWITTER_SUMMARY = "twitter_summary"
    SEARCH_SUMMARY = "search_summary"
    DISCORD_SUMMARY = "discord_summary"
    REDDIT_SUMMARY = "reddit_summary"
    HACKER_NEWS_SUMMARY = "hacker_news_summary"
    BITTENSOR_SUMMARY = "bittensor_summary"
    SUBNETS_SOURCE_CODE_SUMMARY = "subnets_source_code_summary"
    FINAL_SUMMARY = "summary"

 
class ResultType(str, Enum):
    ONLY_LINKS = "ONLY_LINKS"
    LINKS_WITH_SUMMARIES = "LINKS_WITH_SUMMARIES"
    LINKS_WITH_FINAL_SUMMARY = "LINKS_WITH_FINAL_SUMMARY"   


class Model(str, Enum):                              
    NOVA = "NOVA"
    ORBIT = "ORBIT"
    HORIZON = "HORIZON"


class ScraperStreamingSynapse(bt.StreamingSynapse):

    prompt: str = pydantic.Field(
        ...,
        title="Prompt",
        description="The initial input or question provided by the user to guide the scraping and data collection process.",
        allow_mutation=False,
    )

    completion: str = pydantic.Field(
        "",
        title="Completion",
        description="Completion status of the current StreamPrompting object. This attribute is mutable and can be updated.",
    )

    # required_hash_fields: List[str] = pydantic.Field(
    #     ["messages"],
    #     title="Required Hash Fields",
    #     description="A list of required fields for the hash.",
    #     allow_mutation=False,
    # )

    # seed: int = pydantic.Field(
    #     "",
    #     title="Seed",
    #     description="Seed for text generation. This attribute is immutable and cannot be updated.",
    # )

    model: Model = pydantic.Field(
        Model.NOVA,
        title="model",
        description="The model to define the max execution time.",
    )

    tools: Optional[List[str]] = pydantic.Field(
        default_factory=list,
        title="Tools",
        description="A list of tools specified by user to use to answer question.",
    )

    start_date: Optional[str] = pydantic.Field(
        None,
        title="Start Date",
        description="The start date for the search query.",
    )

    end_date: Optional[str] = pydantic.Field(
        None,
        title="End Date",
        description="The end date for the search query.",
    )

    date_filter_type: Optional[str] = pydantic.Field(
        None,
        title="Date filter enum",
        description="The date filter enum.",
    )

    language: Optional[str] = pydantic.Field(
        "en",
        title="Language",
        description="Language specified by user.",
    )

    region: Optional[str] = pydantic.Field(
        "us",
        title="Region",
        description="Region specified by user.",
    )

    google_date_filter: Optional[str] = pydantic.Field(
        "qdr:w",
        title="Date Filter",
        description="Date filter specified by user.",
    )

    validator_tweets: Optional[List[TwitterScraperTweet]] = pydantic.Field(
        default_factory=list,
        title="tweets",
        description="Fetched Tweets Data.",
    )

    validator_links: Optional[List[Dict]] = pydantic.Field(
        default_factory=list, title="Links", description="Fetched Links Data."
    )

    miner_tweets: Optional[List[Dict[str, Any]]] = pydantic.Field(
        default_factory=list,
        title="Miner Tweets",
        description="Optional JSON object containing tweets data from the miner.",
    )

    search_completion_links: Optional[List[str]] = pydantic.Field(
        default_factory=list,
        title="Links Content",
        description="A list of links extracted from search summary text.",
    )

    completion_links: Optional[List[str]] = pydantic.Field(
        default_factory=list,
        title="Links Content",
        description="A list of JSON objects representing the extracted links content from the tweets.",
    )

    search_results: Optional[Any] = pydantic.Field(
        default_factory=dict,
        title="Search Results",
        description="Optional JSON object containing search results from SERP",
    )

    google_news_search_results: Optional[Any] = pydantic.Field(
        default_factory=dict,
        title="Google News Search Results",
        description="Optional JSON object containing search results from SERP Google News",
    )

    google_image_search_results: Optional[Any] = pydantic.Field(
        default_factory=dict,
        title="Google Image Search Results",
        description="Optional JSON object containing image search results from SERP Google",
    )

    wikipedia_search_results: Optional[Any] = pydantic.Field(
        default_factory=dict,
        title="Wikipedia Search Results",
        description="Optional JSON object containing search results from Wikipedia",
    )

    youtube_search_results: Optional[Any] = pydantic.Field(
        default_factory=dict,
        title="YouTube Search Results",
        description="Optional JSON object containing search results from YouTube",
    )

    arxiv_search_results: Optional[Any] = pydantic.Field(
        default_factory=dict,
        title="Arxiv Search Results",
        description="Optional JSON object containing search results from Arxiv",
    )

    reddit_search_results: Optional[Any] = pydantic.Field(
        default_factory=dict,
        title="Reddit Search Results",
        description="Optional JSON object containing search results from Reddit",
    )

    hacker_news_search_results: Optional[Any] = pydantic.Field(
        default_factory=dict,
        title="Hacker News Search Results",
        description="Optional JSON object containing search results from Hacker News",
    )

    discord_search_results: Optional[Any] = pydantic.Field(
        default_factory=dict,
        title="Discord Search Results",
        description="Optional JSON object containing search results from Discord",
    )

    bittensor_docs_results: Optional[Any] = pydantic.Field(
        default_factory=dict,
        title="Bittensor Docs Search Results",
        description="Optional JSON object containing search results from Bittensor Docs",
    )

    subnets_source_code_result: Optional[Any] = pydantic.Field(
        default_factory=dict,
        title="Subnets Source Code Search Results",
        description="Optional JSON object containing search results from Subnets Source Code",
    )

    text_chunks: Optional[Dict[str, List[str]]] = pydantic.Field(
        default_factory=dict,
        title="Text Chunks",
    )

    @property
    def texts(self) -> Dict[str, str]:
        """Returns a dictionary of texts, containing a role (twitter summary, search summary, reddit summary, hacker news summary, final summary) and content."""
        texts = {}

        for key in self.text_chunks:
            texts[key] = "".join(self.text_chunks[key])

        return texts

    response_order: Optional[str] = pydantic.Field(
        "",
        title="Response Order",
        description="Preffered order type of response, by default it will be SUMMARY_FIRST",
    )

    max_execution_time: Optional[int] = pydantic.Field(
        None,
        title="Max Execution Time (timeout)",
        description="Maximum time to execute concrete request",
    )

    max_items: Optional[int] = pydantic.Field(
        None,
        title="Max Results",
        description="The maximum number of results to be returned per query",
    )

    query_type: Optional[str] = pydantic.Field(
        None,
        title="Query Type",
        description="Query indicator, organic or synthetic",
    )


    result_type: ResultType = pydantic.Field(
        ResultType.ONLY_LINKS,
        title="result_type",
        description="The result type for miners",
    )

    def set_tweets(self, data: any):
        self.tweets = data

    def get_twitter_completion(self) -> Optional[str]:
        return self.texts.get(ScraperTextRole.TWITTER_SUMMARY.value, "")

    def get_search_completion(self) -> Dict[str, str]:
        """Gets the search completion text from the texts dictionary based on tools used."""

        completions = {}

        if any(
            tool in self.tools
            for tool in [
                "Google Search",
                "Google News Search",
                "Wikipedia Search",
                "Youtube Search",
                "ArXiv Search",
            ]
        ):
            search_summary = self.texts.get(ScraperTextRole.SEARCH_SUMMARY.value, "").strip()
            completions[ScraperTextRole.SEARCH_SUMMARY.value] = search_summary

        if "Reddit Search" in self.tools:
            reddit_summary = self.texts.get(ScraperTextRole.REDDIT_SUMMARY.value, "").strip()
            completions[ScraperTextRole.REDDIT_SUMMARY.value] = reddit_summary

        if "Hacker News Search" in self.tools:
            hacker_news_summary = self.texts.get(
                ScraperTextRole.HACKER_NEWS_SUMMARY.value, ""
            ).strip()
            completions[ScraperTextRole.HACKER_NEWS_SUMMARY.value] = hacker_news_summary

        completions = {key: value for key, value in completions.items() if value}

        links_per_completion = 10
        links_expected = len(completions) * links_per_completion

<<<<<<< HEAD
=======
        completions = {key: value for key, value in completions.items()}

>>>>>>> 1ad42b79
        return completions, links_expected

    def get_all_completions(self) -> Dict[str, str]:
        completions, _ = self.get_search_completion()

        if "Twitter Search" in self.tools:
            completions[ScraperTextRole.TWITTER_SUMMARY.value] = (
                self.get_twitter_completion()
            )

        return completions

    def get_search_links(self) -> List[str]:
        """Extracts web links from each summary making sure to filter by domain for each tool used.
        In Reddit and Hacker News Search, the links are filtered by domains.
        In search summary part, if Google Search or Google News Search is used, the links are allowed from any domain,
        Otherwise search summary will only look for Wikipedia, ArXiv, Youtube links.
        Returns list of all links and links per each summary role.
        """

        completions, _ = self.get_search_completion()
        all_links = []
        links_per_summary = {}

        for key, value in completions.items():
            links = []

            if key == ScraperTextRole.REDDIT_SUMMARY.value:
                links.extend(WebSearchUtils.find_links_by_domain(value, "reddit.com"))
            elif key == ScraperTextRole.HACKER_NEWS_SUMMARY.value:
                links.extend(
                    WebSearchUtils.find_links_by_domain(value, "news.ycombinator.com")
                )
            elif key == ScraperTextRole.SEARCH_SUMMARY.value:
                if any(
                    tool in self.tools
                    for tool in ["Google Search", "Google News Search"]
                ):
                    links.extend(WebSearchUtils.find_links(value))
                else:
                    if "Wikipedia Search" in self.tools:
                        links.extend(
                            WebSearchUtils.find_links_by_domain(value, "wikipedia.org")
                        )
                    if "ArXiv Search" in self.tools:
                        links.extend(
                            WebSearchUtils.find_links_by_domain(value, "arxiv.org")
                        )
                    if "Youtube Search" in self.tools:
                        links.extend(
                            WebSearchUtils.find_links_by_domain(value, "youtube.com")
                        )

            all_links.extend(links)
            links_per_summary[key] = links

        return all_links, links_per_summary

    async def process_streaming_response(self, response: StreamingResponse):
        if self.completion is None:
            self.completion = ""

        buffer = ""  # Initialize an empty buffer to accumulate data across chunks

        try:
            async for chunk in response.content.iter_any():
                chunk_str = chunk.decode("utf-8", errors="ignore")

                # Attempt to parse the chunk as JSON, updating the buffer with remaining incomplete JSON data
                json_objects, buffer = extract_json_chunk(
                    chunk_str, response, self.axon.hotkey, buffer
                )
                for json_data in json_objects:
                    content_type = json_data.get("type")

                    if content_type == "text":
                        text_content = json_data.get("content", "")
                        role = json_data.get("role")

                        if role not in self.text_chunks:
                            self.text_chunks[role] = []

                        self.text_chunks[role].append(text_content)

                        yield json.dumps(
                            {"type": "text", "role": role, "content": text_content}
                        )

                    elif content_type == "completion":
                        completion = json_data.get("content", "")
                        self.completion = completion

                        yield json.dumps({"type": "completion", "content": completion})

                    elif content_type == "tweets":
                        tweets_json = json_data.get("content", "[]")
                        self.miner_tweets = tweets_json
                        yield json.dumps({"type": "tweets", "content": tweets_json})

                    elif content_type == "search":
                        search_json = json_data.get("content", "{}")
                        self.search_results = search_json
                        yield json.dumps({"type": "search", "content": search_json})

                    elif content_type == "google_search_news":
                        search_json = json_data.get("content", "{}")
                        self.google_news_search_results = search_json
                        yield json.dumps(
                            {"type": "google_search_news", "content": search_json}
                        )

                    elif content_type == "wikipedia_search":
                        search_json = json_data.get("content", "{}")
                        self.wikipedia_search_results = search_json
                        yield json.dumps(
                            {"type": "wikipedia_search", "content": search_json}
                        )

                    elif content_type == "youtube_search":
                        search_json = json_data.get("content", "{}")
                        self.youtube_search_results = search_json
                        yield json.dumps(
                            {"type": "youtube_search", "content": search_json}
                        )

                    elif content_type == "arxiv_search":
                        search_json = json_data.get("content", "{}")
                        self.arxiv_search_results = search_json
                        yield json.dumps(
                            {"type": "arxiv_search", "content": search_json}
                        )

                    elif content_type == "reddit_search":
                        search_json = json_data.get("content", "{}")
                        self.reddit_search_results = search_json
                        yield json.dumps(
                            {"type": "reddit_search", "content": search_json}
                        )

                    elif content_type == "hacker_news_search":
                        search_json = json_data.get("content", "{}")
                        self.hacker_news_search_results = search_json
                        yield json.dumps(
                            {"type": "hacker_news_search", "content": search_json}
                        )

                    elif content_type == "discord_search":
                        search_json = json_data.get("content", "{}")
                        self.discord_search_results = search_json
                        yield json.dumps(
                            {"type": "discord_search", "content": search_json}
                        )

                    elif content_type == "bittensor_docs_search":
                        search_json = json_data.get("content", "{}")
                        self.bittensor_docs_results = search_json
                        yield json.dumps(
                            {"type": "bittensor_docs_search", "content": search_json}
                        )

                    elif content_type == "subnets_source_code_search":
                        search_json = json_data.get("content", "{}")
                        self.subnets_source_code_result = search_json
                        yield json.dumps(
                            {
                                "type": "subnets_source_code_search",
                                "content": search_json,
                            }
                        )

                    elif content_type == "google_image_search":
                        search_json = json_data.get("content", "{}")
                        self.google_image_search_results = search_json
                        yield json.dumps(
                            {"type": "google_image_search", "content": search_json}
                        )
        except json.JSONDecodeError as e:
            port = response.real_url.port
            host = response.real_url.host
            hotkey = self.axon.hotkey
            bt.logging.debug(
                f"process_streaming_response: Host: {host}:{port}, hotkey: {hotkey}, ERROR: json.JSONDecodeError: {e}, "
            )
        except (TimeoutError, asyncio.exceptions.TimeoutError) as e:
            port = response.real_url.port
            host = response.real_url.host
            hotkey = self.axon.hotkey
            print(
                f"process_streaming_response TimeoutError: Host: {host}:{port}, hotkey: {hotkey}, Error: {e}"
            )
        except Exception as e:
            port = response.real_url.port
            host = response.real_url.host
            hotkey = self.axon.hotkey
            error_details = traceback.format_exc()
            bt.logging.debug(
                f"process_streaming_response: Host: {host}:{port}, hotkey: {hotkey}, ERROR: {e}, DETAILS: {error_details}, chunk: {chunk}"
            )

    def deserialize(self) -> str:
        return self.completion

    def extract_response_json(self, response: ClientResponse) -> dict:
        headers = {
            k.decode("utf-8"): v.decode("utf-8")
            for k, v in response.__dict__["_raw_headers"]
        }

        def extract_info(prefix):
            return {
                key.split("_")[-1]: value
                for key, value in headers.items()
                if key.startswith(prefix)
            }

        completion_links = TwitterUtils().find_twitter_links(self.completion)
        search_completion_links, _ = self.get_search_links()

        return {
            "name": headers.get("name", ""),
            "timeout": float(headers.get("timeout", 0)),
            "total_size": int(headers.get("total_size", 0)),
            "header_size": int(headers.get("header_size", 0)),
            "dendrite": extract_info("bt_header_dendrite"),
            "axon": extract_info("bt_header_axon"),
            "prompt": self.prompt,
            # "model": self.model,
            "completion": self.completion,
            "miner_tweets": self.miner_tweets,
            "search_results": self.search_results,
            "google_news_search_results": self.google_news_search_results,
            "wikipedia_search_results": self.wikipedia_search_results,
            "youtube_search_results": self.youtube_search_results,
            "arxiv_search_results": self.arxiv_search_results,
            "hacker_news_search_results": self.hacker_news_search_results,
            "reddit_search_results": self.reddit_search_results,
            # "prompt_analysis": self.prompt_analysis.dict(),
            "completion_links": completion_links,
            "search_completion_links": search_completion_links,
            "texts": self.texts,
            "start_date": self.start_date,
            "end_date": self.end_date,
            "date_filter_type": self.date_filter_type,
            "tools": self.tools,
            "max_execution_time": self.max_execution_time,
            "text_chunks": self.text_chunks,
        }

    class Config:
        arbitrary_types_allowed = True


def extract_json_chunk(chunk, response, hotkey, buffer=""):
    """
    Extracts JSON objects from a chunk of data, handling cases where JSON objects are split across multiple chunks.

    :param chunk: The current chunk of data to process.
    :param response: The response object, used for logging.
    :param buffer: A buffer holding incomplete JSON data from previous chunks.
    :return: A tuple containing a list of extracted JSON objects and the updated buffer.
    """
    buffer += chunk  # Add the current chunk to the buffer
    json_objects = []

    while True:
        try:
            json_obj, end = json.JSONDecoder(strict=False).raw_decode(buffer)
            json_objects.append(json_obj)
            buffer = buffer[end:]
        except json.JSONDecodeError as e:
            if e.pos == len(buffer):
                # Reached the end of the buffer without finding a complete JSON object
                break
            elif e.msg.startswith("Unterminated string"):
                # Incomplete JSON object at the end of the chunk
                break
            else:
                # Invalid JSON data encountered
                port = response.real_url.port
                host = response.real_url.host
                bt.logging.debug(
                    f"Host: {host}:{port}; hotkey: {hotkey}; Failed to decode JSON object: {e} from {buffer}"
                )
                break

    return json_objects, buffer


class SearchSynapse(bt.Synapse):
    """A class to represent search api synapse"""

    query: str = pydantic.Field(
        "",
        title="query",
        description="The query to run tools with. Example: 'What are the recent sport events?'. Immutable.",
        allow_mutation=False,
    )

    tools: List[str] = pydantic.Field(
        default_factory=list,
        title="Tools",
        description="A list of tools specified by user to fetch data from. Immutable."
        "Available tools are: Google Search, Google Image Search, Hacker News Search, Reddit Search",
        allow_mutation=False,
    )

    uid: Optional[int] = pydantic.Field(
        None,
        title="UID",
        description="Optional miner uid to run. If not provided, a random miner will be selected. Immutable.",
        allow_mutation=False,
    )

    results: Optional[Dict[str, Any]] = pydantic.Field(
        default_factory=dict,
        title="Tool result dictionary",
        description="A dictionary of tool results where key is tool name and value is the result. Example: {'Google Search': {}, 'Google Image Search': {} }",
    )

    def deserialize(self) -> str:
        return self


class TwitterAPISynapseCall(Enum):
    GET_USER_FOLLOWERS = "GET_USER_FOLLOWERS"
    GET_USER_FOLLOWINGS = "GET_USER_FOLLOWINGS"
    GET_USER = "GET_USER"
    GET_USER_WITH_USERNAME = "GET_USER_WITH_USERNAME"
    SEARCH_TWEETS = "SEARCH_TWEETS"


class TwitterUserSynapse(bt.Synapse):
    """
    A class to represetn twitter api's user synapse
    """

    request_type: Optional[str] = pydantic.Field(
        None, title="Request type field to decide the method to call"
    )

    max_items: Optional[str] = pydantic.Field(
        None,
        title="Max Results",
        description="The maximum number of results to be returned per query",
    )

    user_id: Optional[str] = pydantic.Field(
        None,
        title="User ID",
        description="An optional string that's user of twitter's user id",
    )

    username: Optional[str] = pydantic.Field(
        None,
        title="User ID",
        description="An optional string that's user of twitter's username",
    )

    max_execution_time: Optional[int] = pydantic.Field(
        None,
        title="Max Execution Time (timeout)",
        description="Maximum time to execute concrete request",
    )

    results: Optional[Dict[str, Any]] = pydantic.Field(
        default_factory=dict,
        title="Response dictionary",
        description="A dictionary of results returned by twitter api",
    )


class TwitterTweetSynapse(bt.Synapse):
    """A class to represent twitter api's tweet synapse"""

    prompt: Optional[str] = pydantic.Field(
        None,
        title="Search Terms",
        description="Search terms to search tweets with",
    )

    completion: str = pydantic.Field(
        "",
        title="Completion",
        description="Completion status of the current StreamPrompting object. This attribute is mutable and can be updated.",
    )

    max_items: Optional[str] = pydantic.Field(
        None,
        title="Max Results",
        description="The maximum number of results to be returned per query",
    )

    min_retweets: Optional[str] = pydantic.Field(
        None,
        title="Minimum Retweets",
        description="Filter to get tweets with minimum number of retweets",
    )

    min_likes: Optional[str] = pydantic.Field(
        None,
        title="Minimum Likes",
        description="Filter to get tweets with minimum number of likes",
    )

    only_verified: Optional[bool] = pydantic.Field(
        None,
        title="Only Verified",
        description="Filter to get only verified users' tweets",
    )

    only_twitter_blue: Optional[bool] = pydantic.Field(
        None,
        title="Only Twitter Blue",
        description="Filter to get only twitter blue users' tweets",
    )

    only_video: Optional[bool] = pydantic.Field(
        None,
        title="Only Video",
        description="Filter to get only those tweets which has video embedded",
    )

    only_image: Optional[bool] = pydantic.Field(
        None,
        title="Only Image",
        description="Filter to get only those tweets which has image embedded",
    )

    only_quote: Optional[bool] = pydantic.Field(
        None,
        title="Only Quote",
        description="Filter to get only those tweets which has quote embedded",
    )

    start_date: Optional[str] = pydantic.Field(
        None,
        title="Start Date",
        description="Date range field for tweet, combine with end_date field to set a time range",
    )

    end_date: Optional[str] = pydantic.Field(
        None,
        title="End Date",
        description="Date range field for tweet, combine with start_date field to set a time range",
    )

    date_filter_type: Optional[str] = pydantic.Field(
        None,
        title="Date filter enum",
        description="The date filter enum.",
    )

    language: Optional[str] = pydantic.Field(
        "en",
        title="Language",
        description="Language specified by user.",
    )

    region: Optional[str] = pydantic.Field(
        "us",
        title="Region",
        description="Region specified by user.",
    )

    completion_links: Optional[List[str]] = pydantic.Field(
        default_factory=list,
        title="Links Content",
        description="A list of JSON objects representing the extracted links content from the tweets.",
    )

    miner_tweets: Optional[List[Dict[str, Any]]] = pydantic.Field(
        default_factory=list,
        title="Miner Tweets",
        description="Optional JSON object containing tweets data from the miner.",
    )

    validator_tweets: Optional[List[TwitterScraperTweet]] = pydantic.Field(
        default_factory=list,
        title="tweets",
        description="Fetched Tweets Data.",
    )

    max_execution_time: Optional[int] = pydantic.Field(
        None,
        title="Max Execution Time (timeout)",
        description="Maximum time to execute concrete request",
    )

    results: Optional[Dict[str, Any]] = pydantic.Field(
        default_factory=dict,
        title="Response dictionary",
        description="A dictionary of results returned by twitter api",
    )

    def get_twitter_completion(self) -> Optional[str]:
        return self.texts.get(ScraperTextRole.TWITTER_SUMMARY.value, "")

    def deserialize(self) -> str:
        return self<|MERGE_RESOLUTION|>--- conflicted
+++ resolved
@@ -363,16 +363,9 @@
             ).strip()
             completions[ScraperTextRole.HACKER_NEWS_SUMMARY.value] = hacker_news_summary
 
-        completions = {key: value for key, value in completions.items() if value}
-
         links_per_completion = 10
         links_expected = len(completions) * links_per_completion
 
-<<<<<<< HEAD
-=======
-        completions = {key: value for key, value in completions.items()}
-
->>>>>>> 1ad42b79
         return completions, links_expected
 
     def get_all_completions(self) -> Dict[str, str]:
