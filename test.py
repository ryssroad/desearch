import bittensor as bt
from template.protocol import TwitterScraperStreaming
import json
import asyncio
import sys  # Import the sys module to access command-line arguments

wallet = bt.wallet(name = "validator", hotkey = "default")
<<<<<<< HEAD
uids = [146]
=======
if len(sys.argv) > 1:
    uids = [int(sys.argv[1])]  # Set uids from the command-line argument
else:
    print("Error: Please provide a user ID as a command-line argument.")
    sys.exit(1)

>>>>>>> 7bf17086
message = "tell me about sports"

axon = bt.axon(wallet=wallet)
dendrite = bt.dendrite(wallet=wallet)
bt.debug(True)

# construct the synapse from the protocol using the message and whatever else we need
synapse = TwitterScraperStreaming(messages=message, model="gpt-4-1106-preview", seed=1234)

meta = bt.metagraph(netuid = 22)
axons = [meta.axons[uid] for uid in uids]

async def main():
<<<<<<< HEAD
    async_responses = await dendrite.forward(
        axons=axons, 
        synapse=synapse, 
        deserialize=False,
        timeout=120,
        streaming=True,
    )
    full_response = ""
    for resp in async_responses:
        async for chunk in resp:
            if isinstance(chunk, str):
                bt.logging.trace(chunk)
                full_response += chunk
        bt.logging.debug(f"full_response: {full_response}")
        break
    # responses = await process_async_responses(async_responses, message)
    # for response in responses:
    #     print(response)
=======
    bt.logging.debug(f"Connecting miner uids {uids}")
    async with bt.dendrite(wallet=wallet) as dendrite:
        async_responses = await dendrite.forward(
            axons=axons, 
            synapse=synapse, 
            deserialize=False,
            timeout=120,
            streaming=True,
        )
        full_response = ""
        response_received = False
        for resp in async_responses:
            async for chunk in resp:
                if isinstance(chunk, str):
                    bt.logging.trace(chunk)
                    full_response += chunk
                    response_received = True
            if not response_received:
                bt.logging.debug("No response from miner")
                break
            bt.logging.debug(f"Full_response: {full_response}")
    bt.logging.debug("Finished connecting miner")
>>>>>>> 7bf17086

if __name__ == "__main__":
    asyncio.run(main())


    <|MERGE_RESOLUTION|>--- conflicted
+++ resolved
@@ -5,16 +5,12 @@
 import sys  # Import the sys module to access command-line arguments
 
 wallet = bt.wallet(name = "validator", hotkey = "default")
-<<<<<<< HEAD
-uids = [146]
-=======
 if len(sys.argv) > 1:
     uids = [int(sys.argv[1])]  # Set uids from the command-line argument
 else:
     print("Error: Please provide a user ID as a command-line argument.")
     sys.exit(1)
 
->>>>>>> 7bf17086
 message = "tell me about sports"
 
 axon = bt.axon(wallet=wallet)
@@ -28,26 +24,6 @@
 axons = [meta.axons[uid] for uid in uids]
 
 async def main():
-<<<<<<< HEAD
-    async_responses = await dendrite.forward(
-        axons=axons, 
-        synapse=synapse, 
-        deserialize=False,
-        timeout=120,
-        streaming=True,
-    )
-    full_response = ""
-    for resp in async_responses:
-        async for chunk in resp:
-            if isinstance(chunk, str):
-                bt.logging.trace(chunk)
-                full_response += chunk
-        bt.logging.debug(f"full_response: {full_response}")
-        break
-    # responses = await process_async_responses(async_responses, message)
-    # for response in responses:
-    #     print(response)
-=======
     bt.logging.debug(f"Connecting miner uids {uids}")
     async with bt.dendrite(wallet=wallet) as dendrite:
         async_responses = await dendrite.forward(
@@ -70,7 +46,6 @@
                 break
             bt.logging.debug(f"Full_response: {full_response}")
     bt.logging.debug("Finished connecting miner")
->>>>>>> 7bf17086
 
 if __name__ == "__main__":
     asyncio.run(main())
