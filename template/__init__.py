# The MIT License (MIT)
# Copyright © 2023 Yuma Rao
# TODO(developer): Set your name
# Copyright © 2023 <your name>

# Permission is hereby granted, free of charge, to any person obtaining a copy of this software and associated
# documentation files (the “Software”), to deal in the Software without restriction, including without limitation
# the rights to use, copy, modify, merge, publish, distribute, sublicense, and/or sell copies of the Software,
# and to permit persons to whom the Software is furnished to do so, subject to the following conditions:

# The above copyright notice and this permission notice shall be included in all copies or substantial portions of
# the Software.

# THE SOFTWARE IS PROVIDED “AS IS”, WITHOUT WARRANTY OF ANY KIND, EXPRESS OR IMPLIED, INCLUDING BUT NOT LIMITED TO
# THE WARRANTIES OF MERCHANTABILITY, FITNESS FOR A PARTICULAR PURPOSE AND NONINFRINGEMENT. IN NO EVENT SHALL
# THE AUTHORS OR COPYRIGHT HOLDERS BE LIABLE FOR ANY CLAIM, DAMAGES OR OTHER LIABILITY, WHETHER IN AN ACTION
# OF CONTRACT, TORT OR OTHERWISE, ARISING FROM, OUT OF OR IN CONNECTION WITH THE SOFTWARE OR THE USE OR OTHER
# DEALINGS IN THE SOFTWARE.


# version must stay on line 22
__version__ = "0.0.35"
version_split = __version__.split(".")
__spec_version__ = (
    (1000 * int(version_split[0]))
    + (10 * int(version_split[1]))
    + (1 * int(version_split[2]))
)

u64_max = 2**64 - 10
__weights_version__ = u64_max

print("__version__", __version__)

import os
from openai import AsyncOpenAI
from enum import Enum

AsyncOpenAI.api_key = os.environ.get("OPENAI_API_KEY")
if not AsyncOpenAI.api_key:
    raise ValueError("Please set the OPENAI_API_KEY environment variable.")

client = AsyncOpenAI(timeout=90.0)

# Blacklist variables
ALLOW_NON_REGISTERED = False
PROMPT_BLACKLIST_STAKE = 20000
TWITTER_SCRAPPER_BLACKLIST_STAKE = 20000
ISALIVE_BLACKLIST_STAKE = min(PROMPT_BLACKLIST_STAKE, TWITTER_SCRAPPER_BLACKLIST_STAKE)
MIN_REQUEST_PERIOD = 2
MAX_REQUESTS = 30
# must have the test_key whitelisted to avoid a global blacklist
testnet_key = ["5EhEZN6soubtKJm8RN7ANx9FGZ2JezxBUFxr45cdsHtDp3Uk"]
test_key = ["5DcRHcCwD33YsHfj4PX5j2evWLniR1wSWeNmpf5RXaspQT6t"]

valid_validators = [
    "5FFApaS75bv5pJHfAp2FVLBj9ZaXuFDjEypsaBNc1wCfe52v",
    "5EhvL1FVkQPpMjZX4MAADcW42i3xPSF1KiCpuaxTYVr28sux",
    "5CXRfP2ekFhe62r7q3vppRajJmGhTi7vwvb2yr79jveZ282w",
    "5CaNj3BarTHotEK1n513aoTtFeXcjf6uvKzAyzNuv9cirUoW",
    "5HK5tp6t2S59DywmHRWPBVJeJ86T61KjurYqeooqj8sREpeN",
    "5DvTpiniW9s3APmHRYn8FroUWyfnLtrsid5Mtn5EwMXHN2ed",
    "5G3f8VDTT1ydirT3QffnV2TMrNMR2MkQfGUubQNqZcGSj82T",
    "5Dz8ShM6rtPw1GBAaqxjycT9LF1TC3iDpzpUH9gKr85Nizo6",
    "5Hddm3iBFD2GLT5ik7LZnT3XJUnRnN8PoeCFgGQgawUVKNm8",
    "5HNQURvmjjYhTSksi8Wfsw676b4owGwfLR2BFAQzG7H3HhYf",
    "5HEo565WAy4Dbq3Sv271SAi7syBSofyfhhwRNjFNSM2gP9M2",
    "5F4tQyWrhfGVcNhoqeiNsR6KjD4wMZ2kfhLj4oHYuyHbZAc3",
    "5H66kJAzBCv2DC9poHATLQqyt3ag8FLSbHf6rMqTiRcS52rc",
    "5HbLYXUBy1snPR8nfioQ7GoA9x76EELzEq9j7F32vWUQHm1x",
<<<<<<< HEAD
    "5FKstHjZkh4v3qAMSBa1oJcHCLjxYZ8SNTSz1opTv4hR7gVB",
    "5DXTJSPVvf1sow1MU4npJPewEAwhPRb6CWsk4RX9RFt2PRbj",
    "5EsrMfo7UcPs6AqAotU47VmYGfLHntS9JzhEwbY2EJMcWQxQ",  # server
=======
    "5Dd8gaRNdhm1YP7G1hcB1N842ecAUQmbLjCRLqH5ycaTGrWv",
    "5FKstHjZkh4v3qAMSBa1oJcHCLjxYZ8SNTSz1opTv4hR7gVB",
    "5DXTJSPVvf1sow1MU4npJPewEAwhPRb6CWsk4RX9RFt2PRbj",  # server
>>>>>>> b3722cdc
]

WHITELISTED_KEYS = testnet_key + test_key + valid_validators
BLACKLISTED_KEYS = ["5G1NjW9YhXLadMWajvTkfcJy6up3yH2q1YzMXDTi6ijanChe"]

ENTITY = "smart-scrape"
PROJECT_NAME = "smart-scrape-1.0"


class QUERY_MINERS(Enum):
    ALL = "all"
    RANDOM = "random"


# Import all submodules.
from . import protocol
from . import reward
from . import utils
from . import db
from . import tools<|MERGE_RESOLUTION|>--- conflicted
+++ resolved
@@ -68,15 +68,10 @@
     "5F4tQyWrhfGVcNhoqeiNsR6KjD4wMZ2kfhLj4oHYuyHbZAc3",
     "5H66kJAzBCv2DC9poHATLQqyt3ag8FLSbHf6rMqTiRcS52rc",
     "5HbLYXUBy1snPR8nfioQ7GoA9x76EELzEq9j7F32vWUQHm1x",
-<<<<<<< HEAD
     "5FKstHjZkh4v3qAMSBa1oJcHCLjxYZ8SNTSz1opTv4hR7gVB",
     "5DXTJSPVvf1sow1MU4npJPewEAwhPRb6CWsk4RX9RFt2PRbj",
     "5EsrMfo7UcPs6AqAotU47VmYGfLHntS9JzhEwbY2EJMcWQxQ",  # server
-=======
     "5Dd8gaRNdhm1YP7G1hcB1N842ecAUQmbLjCRLqH5ycaTGrWv",
-    "5FKstHjZkh4v3qAMSBa1oJcHCLjxYZ8SNTSz1opTv4hR7gVB",
-    "5DXTJSPVvf1sow1MU4npJPewEAwhPRb6CWsk4RX9RFt2PRbj",  # server
->>>>>>> b3722cdc
 ]
 
 WHITELISTED_KEYS = testnet_key + test_key + valid_validators
