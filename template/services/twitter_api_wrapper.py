import requests
import os
import json
import asyncio
import re
import random
from datetime import datetime
from template.utils import call_openai
from template.protocol import TwitterPromptAnalysisResult
import bittensor as bt
from typing import List, Dict, Any
from urllib.parse import urlparse
from template.dataset import MockTwitterQuestionsDataset

BEARER_TOKEN = os.environ.get('TWITTER_BEARER_TOKEN')

VALID_DOMAINS = ["twitter.com", "x.com"]
twitter_api_query_example = {
    'query': '(from:twitterdev -is:retweet) OR #twitterdev',
    'tweet.fields': "",
    'user.fields': "id,name,username",
    # 'start_time' : 'YYYY-MM-DDTHH:mm:ssZ', #todo need filter start and end time if need from prompt
    # 'end_time': 'YYYY-MM-DDTHH:mm:ssZ',
    'max_results': '2',
    'media.fields': "",
    # 'since_id': "Returns results with a Tweet ID greater than (that is, more recent than) the specified ID. The ID specified is exclusive and responses will not include it.",
    # 'unit_id': "Returns results with a Tweet ID less than (that is, older than) the specified ID. The ID specified is exclusive and responses will not include it."s
}

query_examples = [
    'pepsi OR cola OR "coca cola"',
    '("Twitter API" OR #v2) -"recent search"',
    'thankunext #fanart OR @arianagrande',
    'to:twitterdev OR to:twitterapi -to:twitter',
    'from:TwitterDev url:"https://t.co"',
    'retweets_of:twitterdev OR retweets_of:twitterapi',
    'place_country:US OR place_country:MX OR place_country:CA',
    'data @twitterdev -is:retweet',
    '"mobile games" -is:nullcast',
    'from:twitterdev -has:hashtags',
    'from:twitterdev announcement has:links',
    '#meme has:images',
    ': #icebucketchallenge has:video_link',
    'recommend #paris has:geo -bakery',
    'recommend #paris lang:en',
    '(kittens OR puppies) has:media',
    '#nowplaying has:mentions',
    '#stonks has:cashtags',
    '#nowplaying is:verified',
    'place:"new york city" OR place:seattle OR place:fd70c22040963ac7',
    'conversation_id:1334987486343299072 (from:twitterdev OR from:twitterapi)',
    'context:domain_id.entity_id',
    'has:media',
    'has:links OR is:retweet',
    '"twitter data" has:mentions (has:media OR has:links)',
    '(grumpy cat) OR (#meme has:images)',
    'skiing -snow -day -noschool',
    '(happy OR happiness) place_country:GB -birthday -is:retweet',
    '(happy OR happiness) lang:en -birthday -is:retweet',
    '(happy OR happiness OR excited OR elated) lang:en -birthday -is:retweet -holidays',
    'has:geo (from:NWSNHC OR from:NHC_Atlantic OR from:NWSHouston OR from:NWSSanAntonio OR from:USGS_TexasRain OR from:USGS_TexasFlood OR from:JeffLindner1) -is:retweet'
]

bad_query_examples = [
    '(OpenAI OR GPT-3) (#OpenAI OR #ArtificialIntelligence)',
    '(horrible OR worst OR sucks OR bad OR disappointing) (place_country:US OR place_country:MX OR place_country:CA)'
    '[(OpenAI OR GPT-3) (#OpenAI OR #AI)]'
]

# - media.fields allowed values: "duration_ms,height,media_key,preview_image_url,type,url,width"
# - max_results only between 10 - 100
# - user.fields only allowed: "created_at,description,entities,id,location,name,pinned_tweet_id,profile_image_url,protected,url,username,verified,withheld"
# - tweet.fields only allowed: "attachments,author_id,context_annotations,conversation_id,created_at,entities,geo,id,in_reply_to_user_id,lang,possibly_sensitive,referenced_tweets,reply_settings,source,text,withheld,edit_history_tweet_ids"

def get_query_gen_prompt(prompt, is_accuracy=True):
    accuracy_text = ""
    if is_accuracy:
        accuracy_text = f"""   
        RULES:
            1. Accurately generate keywords, hashtags, and mentions based solely on text that is unequivocally relevant to the user's prompt and after generate Twitter API query
        """
    else:
        accuracy_text = f"""   
        RULES:
            1. Similiar Generate keywords, hashtags, and mentions that are closely related to the user's prompt and after generate Twitter API query
        """
    content = f"""
        Given the specific User's prompt: 
        <UserPrompt>
        '{prompt}'
        </UserPromot>
        
        , please perform the following tasks and provide the results in a JSON object format:

        1. Identify and list the key keywords which is related to <UserPrompt>.
        2. Determine and list relevant hashtags which is related to <UserPrompt>.
        3. Identify and list any significant user mentions frequently associated with <UserPrompt>, but don't create if users has not mentioned any user
        4. Generate Twitter API query params based on examples and your knowledge below, user keywords, mentions, hashtags for query which is related to <UserPrompt>.

        {accuracy_text}

        Twitter API:
        1. Params: "{twitter_api_query_example}"
        2. Params.query right work: "{query_examples}"
        3. Params.query does not work: "{bad_query_examples}"
        4. API Params rules:
            - If a query.word consists of two or more words, enclose them in quotation marks, i.e "Coca cola"
            - Don't use "since:" and "until:" for date filter
            - end_time must be on or after start_date
            - use lang filter in query, and filter based on user's language, default lang.en
            - media.fields allowed values: "preview_image_url,type,url,width"
            - max_results only between 10 - 100
            - user.fields only allowed: "created_at,description,id,location,name,profile_image_url,url,username,verified"
            - tweet.fields only allowed: "author_id,created_at,id,possibly_sensitive,text"
            - user.fields.username add in query always, because I need it to generate url.
            - "expansions": "author_id" include it always

        Output example:
        {{
            "keywords": ["list of identified keywords based on the prompt"],
            "hashtags": ["#relevant1", "..."],
            "user_mentions": ["@User1", "..."],
            "api_params": {{
                "query": "constructed query based on keywords, hashtags, and user mentions",
                "tweet.fields": "all important fields needed to answer user's prompt",
                "user.fields": "id,created_at,username,name",
                "max_results": "10".
                "expansions": "author_id"
            }}
        }}"
    """
    bt.logging.trace("get_query_gen_prompt Start   ============================")
    bt.logging.trace(content)
    bt.logging.trace("get_query_gen_prompt End   ==============================")
    return content

def get_fix_query_prompt(prompt, old_query, error, is_accuracy= True):
    task = get_query_gen_prompt(prompt=prompt, is_accuracy=is_accuracy)
        
    old_query_text = ""
    if old_query:
        old_query_text = f"""Your previous query was: 
        <OLD_QUERY>
        {old_query}
        </OLD_QUERY>
        which did not return any results, Please analyse it and make better query."""
    content = F"""That was task for you: 
    <TASK>
    {task}
    <Task>,
    
    That was user's promot: 
    <PROMPT>
    {prompt}
    </PROMPT>

    {old_query_text}

    That was Twitter API's result: "{error}"

    Please, make a new better Output to get better result from Twitter API.
    Output must be as Output example as described in <TASK>.
    """
    return content

class TwitterAPIClient:
    def __init__(self, 
                 openai_query_model = 'gpt-3.5-turbo-1106',
                 openai_fix_query_model = 'gpt-4-1106-preview'
                 ):
        # self.bearer_token = os.environ.get("BEARER_TOKEN")
        self.bearer_token = BEARER_TOKEN
        self.twitter_link_regex = re.compile(
            r'https?://(?:' + '|'.join(re.escape(domain) for domain in VALID_DOMAINS) +
            r')/[\w/:%#\$&\?\(\)~\.=\+\-]+(?<![\.\)])', re.IGNORECASE)
        self.openai_query_model = openai_query_model
        self.openai_fix_query_model = openai_fix_query_model


    def bearer_oauth(self, r):
        """
        Method required by bearer token authentication.
        """
        r.headers["Authorization"] = f"Bearer {self.bearer_token}"
        r.headers["User-Agent"] = "v2RecentSearchPython"
        return r

    def connect_to_endpoint(self, url, params):
        response = requests.get(url, auth=self.bearer_oauth, params=params)

        if response.status_code in [401, 403]:
            bt.logging.error(f"Critical Twitter API Ruquest error occurred: {response.text}")
            os._exit(1)

        return response

    def get_tweet_by_id(self, tweet_id):
        tweet_url = f"https://api.twitter.com/2/tweets/{tweet_id}"
        response = self.connect_to_endpoint(tweet_url, {})
        if response.status_code != 200:
            return None
        return response.json()

    
    def get_tweets_by_ids(self, tweet_ids):
        ids = ','.join(tweet_ids)  # Combine all tweet IDs into a comma-separated string
        tweets_url = f"https://api.twitter.com/2/tweets?ids={ids}"
        response = self.connect_to_endpoint(tweets_url, {})
        if response.status_code != 200:
            return []
        return response.json()

    def get_recent_tweets(self, query_params):
        search_url = "https://api.twitter.com/2/tweets/search/recent"
        response = self.connect_to_endpoint(search_url, query_params)
        return response
    
    def get_full_archive_tweets(self, query_params):
        search_url = "https://api.twitter.com/2/tweets/search/all"
        response = self.connect_to_endpoint(search_url, query_params)
        return response

    async def generate_query_params_from_prompt(self, prompt, is_accuracy = True):
        """
        This function utilizes OpenAI's API to analyze the user's query and extract relevant information such 
        as keywords, hashtags, and user mentions.
        """
        content  = get_query_gen_prompt(prompt, is_accuracy)
        messages = [{'role': 'user', 'content': content }]
        bt.logging.trace(content)
        res = await call_openai(messages=messages, 
                                temperature=0.2, 
                                model=self.openai_query_model, 
                                seed=None, 
                                response_format={"type": "json_object"})
        response_dict = json.loads(res)
        bt.logging.trace("generate_query_params_from_prompt Content: ", response_dict)
        return response_dict

    async def fix_twitter_query(self, prompt, query, error, is_accuracy = True):
        """
        This method refines the user's initial query by leveraging OpenAI's API 
        to parse and enhance the query with more precise keywords, hashtags, and user mentions, 
        aiming to improve the search results from the Twitter API.
        """
        try:
            content  = get_fix_query_prompt(prompt=prompt,
                                            old_query=query,
                                            error=error,
                                            is_accuracy=is_accuracy)
            messages = [{'role': 'user', 'content': content }]
            bt.logging.trace(content)
            res = await call_openai(messages=messages, 
                                    temperature=0.5, 
                                    model=self.openai_fix_query_model, 
                                    seed=None, 
                                    response_format={"type": "json_object"})
            response_dict = json.loads(res)
            bt.logging.trace("fix_twitter_query Content: ", response_dict)
            return response_dict
        except Exception as e:
            bt.logging.info(e)
            return [], None


    def get_tweets(self, prompt_analysis: TwitterPromptAnalysisResult, is_recent_tweets=True):
        if is_recent_tweets:
            return self.get_recent_tweets(prompt_analysis.api_params)
        else:
            return self.get_full_archive_tweets(prompt_analysis.api_params)

    async def analyse_prompt_and_fetch_tweets(self, prompt, is_recent_tweets=True):
        try:
            result = {}
            query, prompt_analysis = await self.generate_and_analyze_query(prompt)
            
            response = self.get_tweets(prompt_analysis, is_recent_tweets)

            if response.status_code in [429, 502, 503, 504]:
                bt.logging.warning(f"analyse_prompt_and_fetch_tweets status_code: {response.status_code} ===========, {response.text}")
                await asyncio.sleep(random.randint(15, 30))  # Wait for a random time between 15 to 25 seconds before retrying
                response = self.get_tweets(prompt_analysis, is_recent_tweets)  # Retry fetching tweets
            
            if response.status_code == 400:
<<<<<<< HEAD
                bt.logging.warning(f"analyse_prompt_and_fetch_tweets: Try to fix bad tweets Query ============, {response.text}")
                response, prompt_analysis = await self.retry_with_fixed_query(prompt=prompt, old_query=prompt_analysis, error=response.text, is_recent_tweets=is_recent_tweets)
=======
                bt.logging.info(f"analyse_prompt_and_fetch_tweets: Try to fix bad tweets Query ============, {response.text}")
                response, prompt_analysis = await self.retry_with_fixed_query(prompt=prompt, old_query=prompt_analysis, error=response.text)
>>>>>>> e36008c3

            if response.status_code != 200:
                bt.logging.error(f"Tweets Query ===================================================, {response.text}")
                raise Exception(F"analyse_prompt_and_fetch_tweets: {response.text}")
            
            result_json = response.json()
            tweets_amount = result_json.get('meta', {}).get('result_count', 0)
            if tweets_amount == 0:
                bt.logging.info("analyse_prompt_and_fetch_tweets: No tweets found, attempting next query.")
                response, prompt_analysis = await self.retry_with_fixed_query(prompt, old_query=prompt_analysis, is_accuracy=False, is_recent_tweets=is_recent_tweets)
                result_json = response.json() 
            
            bt.logging.info("Tweets fetched ===================================================")
            bt.logging.info(result_json)
            bt.logging.info("================================================================")

            bt.logging.info(f"Tweets fetched amount ============= {tweets_amount}")

            return result_json, prompt_analysis
        except Exception as e:
            bt.logging.error(f"analyse_prompt_and_fetch_tweets, {e}")
            raise e
        
    async def generate_and_analyze_query(self, prompt):
        query = await self.generate_query_params_from_prompt(prompt)
        prompt_analysis = TwitterPromptAnalysisResult()
        prompt_analysis.fill(query)
        self.set_max_results(prompt_analysis.api_params)
        bt.logging.info("Tweets Query ===================================================")
        bt.logging.info(prompt_analysis)
        bt.logging.info("================================================================")
        return query, prompt_analysis

    def set_max_results(self, api_params, max_results=10):
        api_params['max_results'] = max_results

    async def retry_with_fixed_query(self, prompt, old_query, error= None, is_accuracy=True, is_recent_tweets=True):
        new_query = await self.fix_twitter_query(prompt=prompt, query=old_query, error=error, is_accuracy=is_accuracy)
        prompt_analysis = TwitterPromptAnalysisResult()
        prompt_analysis.fill(new_query)
        self.set_max_results(prompt_analysis.api_params)
        result = self.get_tweets(prompt_analysis, is_recent_tweets)
        return result, prompt_analysis

    @staticmethod
    def extract_tweet_id(url: str) -> str:
        """
        Extract the tweet ID from a Twitter URL.

        Args:
            url: The Twitter URL to extract the tweet ID from.

        Returns:
            The extracted tweet ID.
        """
        match = re.search(r'/status(?:es)?/(\d+)', url)
        return match.group(1) if match else None

    def fetch_twitter_data_for_links(self, links: List[str]) -> List[dict]:
        tweet_ids = [self.extract_tweet_id(link) for link in links if self.is_valid_twitter_link(link)]
        return self.get_tweets_by_ids(tweet_ids)
    
    def is_valid_twitter_link(self, url: str) -> bool:
        """
        Check if the given URL is a valid Twitter link.

        Args:
            url: The URL to check.

        Returns:
            True if the URL is a valid Twitter link, False otherwise.
        """
        parsed_url = urlparse(url)
        return parsed_url.netloc.lower() in VALID_DOMAINS
    

    def find_twitter_links(self, text: str) -> List[str]:
        """
        Find all Twitter links in the given text.

        Args:
            text: The text to search for Twitter links.

        Returns:
            A list of found Twitter links.
        """
        return self.twitter_link_regex.findall(text)

if __name__ == "__main__":
    client = TwitterAPIClient()
    # result = asyncio.run(client.analyse_prompt_and_fetch_tweets("Get tweets from user @gigch_eth"))

    dt = MockTwitterQuestionsDataset()
    questions = []
    for topic in dt.topics:
        questions = []
        for template in dt.question_templates:
            question = template.format(topic)
            questions.append(question)

        results = asyncio.run(asyncio.gather(*(client.analyse_prompt_and_fetch_tweets(question) for question in questions)))
        for (result_json, prompt_analysis), qs in zip(results, questions):
            tweets_amount = result_json.get('meta', {}).get('result_count', 0)
            if tweets_amount <= 0:
                print("=====================START result_json=======================================")
                print(tweets_amount, "     ===  ", question)
                print("   ")
                print("=====================START prompt_analysis =======================================")
                print(prompt_analysis.api_params)
                print("=====================END prompt_analysis =======================================")
                print("=====================END result_json=======================================")<|MERGE_RESOLUTION|>--- conflicted
+++ resolved
@@ -282,13 +282,8 @@
                 response = self.get_tweets(prompt_analysis, is_recent_tweets)  # Retry fetching tweets
             
             if response.status_code == 400:
-<<<<<<< HEAD
-                bt.logging.warning(f"analyse_prompt_and_fetch_tweets: Try to fix bad tweets Query ============, {response.text}")
+                bt.logging.info(f"analyse_prompt_and_fetch_tweets: Try to fix bad tweets Query ============, {response.text}")
                 response, prompt_analysis = await self.retry_with_fixed_query(prompt=prompt, old_query=prompt_analysis, error=response.text, is_recent_tweets=is_recent_tweets)
-=======
-                bt.logging.info(f"analyse_prompt_and_fetch_tweets: Try to fix bad tweets Query ============, {response.text}")
-                response, prompt_analysis = await self.retry_with_fixed_query(prompt=prompt, old_query=prompt_analysis, error=response.text)
->>>>>>> e36008c3
 
             if response.status_code != 200:
                 bt.logging.error(f"Tweets Query ===================================================, {response.text}")
