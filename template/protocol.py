--- conflicted
+++ resolved
@@ -339,10 +339,7 @@
             "messages": self.messages,
             "completion": self.completion,
             "miner_tweets": self.miner_tweets,
-<<<<<<< HEAD
             "search_results": self.search_results,
-=======
->>>>>>> e4571e89
             "prompt_analysis": self.prompt_analysis.dict(),
         }
 
