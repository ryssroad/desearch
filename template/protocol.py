import pydantic
import bittensor as bt
import typing
import json
from abc import ABC, abstractmethod
from typing import List, Union, Callable, Awaitable, Dict, Optional, Any
from starlette.responses import StreamingResponse
from pydantic import BaseModel, Field
from enum import Enum

from aiohttp import ClientResponse
from template.services.twitter_utils import TwitterUtils
from template.services.web_search_utils import WebSearchUtils



class IsAlive(bt.Synapse):
    answer: typing.Optional[str] = None
    completion: str = pydantic.Field(
        "",
        title="Completion",
        description="Completion status of the current StreamPrompting object. This attribute is mutable and can be updated.",
    )


class TwitterPromptAnalysisResult(BaseModel):
    api_params: Dict[str, Any] = {}
    keywords: List[str] = []
    hashtags: List[str] = []
    user_mentions: List[str] = []

    def fill(self, response: Dict[str, Any]):
        if "api_params" in response:
            self.api_params = response["api_params"]
        if "keywords" in response:
            self.keywords = response["keywords"]
        if "hashtags" in response:
            self.hashtags = response["hashtags"]
        if "user_mentions" in response:
            self.user_mentions = response["user_mentions"]

    def __str__(self):
        return f"Query String: {self.api_params}, Keywords: {self.keywords}, Hashtags: {self.hashtags}, User Mentions: {self.user_mentions}"


class TwitterScraperMedia(BaseModel):
    media_url: str = ""
    type: str = ""


class TwitterScraperUser(BaseModel):
    id: Optional[str] = ""
    url: Optional[str] = ""
    username: Optional[str] = ""
    description: Optional[str] = ""
    created_at: Optional[str] = ""
    favourites_count: Optional[int] = 0
    followers_count: Optional[int] = 0
    listed_count: Optional[int] = 0
    media_count: Optional[int] = 0
    name: Optional[str] = ""
    profile_image_url: Optional[str] = ""
    statuses_count: Optional[int] = 0
    verified: Optional[bool] = False


class TwitterScraperTweet(BaseModel):
    user: Optional[TwitterScraperUser] = TwitterScraperUser()
    id: Optional[str] = ""
    full_text: Optional[str] = ""
    reply_count: Optional[int] = 0
    retweet_count: Optional[int] = 0
    like_count: Optional[int] = 0
    view_count: Optional[int] = 0
    quote_count: Optional[int] = 0
    url: Optional[str] = ""
    created_at: Optional[str] = ""
    is_quote_tweet: Optional[bool] = False
    is_retweet: Optional[bool] = False
    media: Optional[List[TwitterScraperMedia]] = []
<<<<<<< HEAD


class ScraperTextRole(str, Enum):
    INTRO = "intro"
    TWITTER_SUMMARY = "twitter_summary"
    SEARCH_SUMMARY = "search_summary"
    FINAL_SUMMARY = "summary"
=======
>>>>>>> fe4c5e48


class ScraperStreamingSynapse(bt.StreamingSynapse):
    messages: str = pydantic.Field(
        ...,
        title="Messages",
        description="A list of messages in the StreamPrompting scenario, each containing a role and content. Immutable.",
        allow_mutation=False,
    )

    completion: str = pydantic.Field(
        "",
        title="Completion",
        description="Completion status of the current StreamPrompting object. This attribute is mutable and can be updated.",
    )

    required_hash_fields: List[str] = pydantic.Field(
        ["messages"],
        title="Required Hash Fields",
        description="A list of required fields for the hash.",
        allow_mutation=False,
    )

    seed: int = pydantic.Field(
        "",
        title="Seed",
        description="Seed for text generation. This attribute is immutable and cannot be updated.",
    )

    model: Optional[str] = pydantic.Field(
        "",
        title="model",
        description="The model that which to use when calling openai for your response.",
    )

    tools: Optional[List[str]] = pydantic.Field(
        default_factory=list,
        title="Tools",
        description="A list of tools specified by user to use to answer question.",
    )

    prompt_analysis: TwitterPromptAnalysisResult = pydantic.Field(
        default_factory=lambda: TwitterPromptAnalysisResult(),
        title="Prompt Analysis",
        description="Analysis of the Twitter query result.",
    )

    validator_tweets: Optional[List[TwitterScraperTweet]] = pydantic.Field(
        default_factory=list,
        title="tweets",
        description="Fetched Tweets Data.",
    )

    validator_links: Optional[List[Dict]] = pydantic.Field(
        default_factory=list, title="Links", description="Fetched Links Data."
    )

    miner_tweets: Optional[Dict[str, Any]] = pydantic.Field(
        default_factory=dict,
        title="Miner Tweets",
        description="Optional JSON object containing tweets data from the miner.",
    )

    search_completion_links: Optional[List[str]] = pydantic.Field(
        default_factory=list,
        title="Links Content",
        description="A list of links extracted from search summary text.",
    )

    completion_links: Optional[List[str]] = pydantic.Field(
        default_factory=list,
        title="Links Content",
        description="A list of JSON objects representing the extracted links content from the tweets.",
    )

    search_results: Optional[Any] = pydantic.Field(
        default_factory=dict,
        title="Search Results",
        description="Optional JSON object containing search results from SERP",
    )

    is_intro_text: bool = pydantic.Field(
        False,
        title="Is Intro Text",
        description="Indicates whether the text is an introductory text.",
    )

    texts: Optional[Dict[str, str]] = pydantic.Field(
        default_factory=dict,
        title="Texts",
        description="A dictionary of texts in the StreamPrompting scenario, containing a role (intro, twitter summary, search summary, summary) and content. Immutable.",
    )

    def set_prompt_analysis(self, data: any):
        self.prompt_analysis = data

    def set_tweets(self, data: any):
        self.tweets = data

    def get_twitter_completion(self) -> Optional[str]:
        return self.texts.get(ScraperTextRole.TWITTER_SUMMARY.value, "")

    def get_search_summary_completion(self) -> Optional[str]:
        return self.texts.get(ScraperTextRole.SEARCH_SUMMARY.value, "")

    async def process_streaming_response(self, response: StreamingResponse):
        if self.completion is None:
            self.completion = ""

        try:
            async for chunk in response.content.iter_any():
                # Decode the chunk from bytes to a string
                chunk_str = chunk.decode("utf-8")
                # Attempt to parse the chunk as JSON
                try:
                    json_objects, remaining_chunk = extract_json_chunk(chunk_str)
                    for json_data in json_objects:
                        content_type = json_data.get("type")

                        if content_type == "text":
                            text_content = json_data.get("content", "")
                            role = json_data.get("role")

                            yield json.dumps(
                                {"type": "text", "role": role, "content": text_content}
                            )
                        elif content_type == "texts":
                            texts = json_data.get("content", "")
                            self.texts = texts
                        elif content_type == "completion":
                            completion = json_data.get("content", "")
                            self.completion = completion

                            yield json.dumps(
                                {"type": "completion", "content": completion}
                            )
                        elif content_type == "prompt_analysis":
                            prompt_analysis_json = json_data.get("content", "{}")
                            prompt_analysis = TwitterPromptAnalysisResult()
                            prompt_analysis.fill(prompt_analysis_json)
                            self.set_prompt_analysis(prompt_analysis)

                        elif content_type == "tweets":
                            tweets_json = json_data.get("content", "[]")
                            self.miner_tweets = tweets_json
                            yield json.dumps({"type": "tweets", "content": tweets_json})

                        elif content_type == "search":
                            search_json = json_data.get("content", "{}")
                            self.search_results = search_json
                            yield json.dumps({"type": "search", "content": search_json})
                except json.JSONDecodeError as e:
                    bt.logging.debug(
                        f"process_streaming_response json.JSONDecodeError: {e}"
                    )
        except Exception as e:
            bt.logging.debug(f"process_streaming_response: {e}")

    def deserialize(self) -> str:
        return self.completion

    def extract_response_json(self, response: ClientResponse) -> dict:
        headers = {
            k.decode("utf-8"): v.decode("utf-8")
            for k, v in response.__dict__["_raw_headers"]
        }

        def extract_info(prefix):
            return {
                key.split("_")[-1]: value
                for key, value in headers.items()
                if key.startswith(prefix)
            }

        completion_links = TwitterUtils().find_twitter_links(self.completion)

        search_completion_links = WebSearchUtils().find_links(
            self.get_search_summary_completion()
        )

        return {
            "name": headers.get("name", ""),
            "timeout": float(headers.get("timeout", 0)),
            "total_size": int(headers.get("total_size", 0)),
            "header_size": int(headers.get("header_size", 0)),
            "dendrite": extract_info("bt_header_dendrite"),
            "axon": extract_info("bt_header_axon"),
            "messages": self.messages,
            "completion": self.completion,
            "miner_tweets": self.miner_tweets,
            "search_results": self.search_results,
            "prompt_analysis": self.prompt_analysis.dict(),
            "completion_links": completion_links,
            "search_completion_links": search_completion_links,
            "texts": self.texts,
        }

    class Config:
        arbitrary_types_allowed = True


def extract_json_chunk(chunk):
    stack = []
    start_index = None
    json_objects = []

    for i, char in enumerate(chunk):
        if char == "{":
            if not stack:
                start_index = i
            stack.append(char)
        elif char == "}":
            if stack:  # Check if the stack is not empty before popping
                stack.pop()
                if not stack and start_index is not None:
                    json_str = chunk[start_index : i + 1]
                    try:
                        json_obj = json.loads(json_str)
                        json_objects.append(json_obj)
                        start_index = None
                    except json.JSONDecodeError as e:
<<<<<<< HEAD
                        bt.logging.debug(
                            f"Failed to decode JSON object: {e} - JSON string: {json_str}"
                        )
                        continue
            else:
                bt.logging.debug(
                    "Unmatched closing brace encountered in JSON chunk parsing."
                )
=======
                        bt.logging.debug(f"Failed to decode JSON object: {e} - JSON string: {json_str}")
                        continue
            else:
                bt.logging.debug("Unmatched closing brace encountered in JSON chunk parsing.")
>>>>>>> fe4c5e48

    # Adjust the calculation of remaining_chunk to ensure it's correct
    remaining_chunk = chunk[start_index:] if start_index is not None else ""

<<<<<<< HEAD
    return json_objects, remaining_chunk


class MinerTweet(BaseModel):
    id: str
    author_id: str
    text: str
    possibly_sensitive: bool
    edit_history_tweet_ids: List[str]
    created_at: Optional[str] = ""
    public_metrics: Dict[str, int]


class MinerTweetAuthor(BaseModel):
    id: str
    name: str
    username: str
    created_at: str
=======
    return json_objects, remaining_chunk
>>>>>>> fe4c5e48
<|MERGE_RESOLUTION|>--- conflicted
+++ resolved
@@ -78,7 +78,6 @@
     is_quote_tweet: Optional[bool] = False
     is_retweet: Optional[bool] = False
     media: Optional[List[TwitterScraperMedia]] = []
-<<<<<<< HEAD
 
 
 class ScraperTextRole(str, Enum):
@@ -86,8 +85,6 @@
     TWITTER_SUMMARY = "twitter_summary"
     SEARCH_SUMMARY = "search_summary"
     FINAL_SUMMARY = "summary"
-=======
->>>>>>> fe4c5e48
 
 
 class ScraperStreamingSynapse(bt.StreamingSynapse):
@@ -309,7 +306,6 @@
                         json_objects.append(json_obj)
                         start_index = None
                     except json.JSONDecodeError as e:
-<<<<<<< HEAD
                         bt.logging.debug(
                             f"Failed to decode JSON object: {e} - JSON string: {json_str}"
                         )
@@ -318,17 +314,10 @@
                 bt.logging.debug(
                     "Unmatched closing brace encountered in JSON chunk parsing."
                 )
-=======
-                        bt.logging.debug(f"Failed to decode JSON object: {e} - JSON string: {json_str}")
-                        continue
-            else:
-                bt.logging.debug("Unmatched closing brace encountered in JSON chunk parsing.")
->>>>>>> fe4c5e48
 
     # Adjust the calculation of remaining_chunk to ensure it's correct
     remaining_chunk = chunk[start_index:] if start_index is not None else ""
 
-<<<<<<< HEAD
     return json_objects, remaining_chunk
 
 
@@ -346,7 +335,4 @@
     id: str
     name: str
     username: str
-    created_at: str
-=======
-    return json_objects, remaining_chunk
->>>>>>> fe4c5e48
+    created_at: str